--- conflicted
+++ resolved
@@ -12,11 +12,7 @@
 #include "shmem.h"
 
 /// The version of shared memory used
-<<<<<<< HEAD
-#define SHARED_MEMORY_VERSION 3
-=======
-#define SHARED_MEMORY_VERSION 4
->>>>>>> 0dbe3b70
+#define SHARED_MEMORY_VERSION 5
 
 /// The name of the shared memory. Use this when connecting to the shared memory.
 #define SHARED_LOCK_NAME "/FTL-lock"
@@ -28,10 +24,6 @@
 #define SHARED_FORWARDED_NAME "/FTL-forwarded"
 #define SHARED_OVERTIME_NAME "/FTL-overTime"
 #define SHARED_SETTINGS_NAME "/FTL-settings"
-<<<<<<< HEAD
-#define SHARED_OVERTIMECLIENT_PREFIX "/FTL-client-"
-=======
->>>>>>> 0dbe3b70
 
 /// The pointer in shared memory to the shared string buffer
 static SharedMemory shm_lock = { 0 };
@@ -43,11 +35,6 @@
 static SharedMemory shm_forwarded = { 0 };
 static SharedMemory shm_overTime = { 0 };
 static SharedMemory shm_settings = { 0 };
-<<<<<<< HEAD
-
-static SharedMemory *shm_overTimeClients = NULL;
-=======
->>>>>>> 0dbe3b70
 
 typedef struct {
 	pthread_mutex_t lock;
@@ -77,13 +64,9 @@
 		return 0;
 	}
 
-<<<<<<< HEAD
-	if(config.debug & DEBUG_SHMEM) logg("Adding \"%s\" (len %i) to buffer. next_pos is %i", str, len, next_pos);
-=======
 	// Debugging output
 	if(config.debug & DEBUG_SHMEM)
 		logg("Adding \"%s\" (len %zu) to buffer. next_str_pos is %u", str, len, shmSettings->next_str_pos);
->>>>>>> 0dbe3b70
 
 	// Reserve additional memory if necessary
 	size_t required_size = shmSettings->next_str_pos + len + 1;
@@ -109,45 +92,10 @@
 
 char *getstr(unsigned long long pos)
 {
-<<<<<<< HEAD
-	return &((char*)shm_strings.ptr)[pos];
-}
-
-static char *clientShmName(int id) {
-	int name_len = 1 + snprintf(NULL, 0, "%s%d", SHARED_OVERTIMECLIENT_PREFIX, id);
-	char *name = malloc(sizeof(char) * name_len);
-	snprintf(name, (size_t) name_len, "%s%d", SHARED_OVERTIMECLIENT_PREFIX, id);
-
-	return name;
-}
-
-void newOverTimeClient(int clientID) {
-	// Get the name of the new shared memory.
-	// This will be used in the struct, so it should not be immediately freed.
-	char *name = clientShmName(clientID);
-
-	// Create the shared memory with enough space for the current overTime slots
-	shm_unlink(name);
-	SharedMemory shm = create_shm(name, (counters->overTime/pagesize + 1)*pagesize*sizeof(int));
-
-	// Make space for the new shared memory
-	shm_overTimeClients = realloc(shm_overTimeClients, sizeof(SharedMemory) * (clientID + 1));
-	shm_overTimeClients[clientID] = shm;
-
-	// Add to overTimeClientData
-	overTimeClientData = realloc(overTimeClientData, sizeof(int*) * (clientID + 1));
-	overTimeClientData[clientID] = shm.ptr;
-}
-
-void addOverTimeClientSlot() {
-	// For each client slot, add pagesize overTime slots
-	for(int i = 0; i < counters->clients; i++)
-=======
 	// Only access the string memory if this memory region has already been set
 	if(pos < shmSettings->next_str_pos)
 		return &((char*)shm_strings.ptr)[pos];
 	else
->>>>>>> 0dbe3b70
 	{
 		logg("WARN: Tried to access %llu but next_str_pos is %u", pos, shmSettings->next_str_pos);
 		return "";
@@ -206,8 +154,6 @@
 
 	if(config.debug & DEBUG_LOCKS)
 		logg("Obtained lock for %s() (%s:%i)", function, file, line);
-<<<<<<< HEAD
-=======
 
 	// Check if this process needs to remap the shared memory objects
 	if(shmSettings != NULL &&
@@ -218,7 +164,6 @@
 		             local_shm_counter, shmSettings->global_shm_counter);
 		remap_shm();
 	}
->>>>>>> 0dbe3b70
 
 	// Turn off the waiting for lock signal to notify everyone who was
 	// deferring to FTL that they can jump in the lock queue.
@@ -271,23 +216,11 @@
 	/****************************** shared strings buffer ******************************/
 	// Try to create shared memory object
 	shm_strings = create_shm(SHARED_STRINGS_NAME, pagesize);
-<<<<<<< HEAD
-
-	// Initialize shared string object with an empty string at position zero
-	((char*)shm_strings.ptr)[0] = '\0';
-	next_pos = 1;
-
-	/****************************** shared counters struct ******************************/
-	// Try to create shared memory object
-	shm_counters = create_shm(SHARED_COUNTERS_NAME, sizeof(countersStruct));
-	counters = (countersStruct*)shm_counters.ptr;
-=======
 	counters->strings_MAX = pagesize;
 
 	// Initialize shared string object with an empty string at position zero
 	((char*)shm_strings.ptr)[0] = '\0';
 	shmSettings->next_str_pos = 1;
->>>>>>> 0dbe3b70
 
 	/****************************** shared domains struct ******************************/
 	// Try to create shared memory object
@@ -298,22 +231,14 @@
 	/****************************** shared clients struct ******************************/
 	size_t size = get_optimal_object_size(sizeof(clientsDataStruct), 1);
 	// Try to create shared memory object
-<<<<<<< HEAD
-	shm_clients = create_shm(SHARED_CLIENTS_NAME, pagesize*sizeof(clientsDataStruct));
-=======
 	shm_clients = create_shm(SHARED_CLIENTS_NAME, size*sizeof(clientsDataStruct));
->>>>>>> 0dbe3b70
 	clients = (clientsDataStruct*)shm_clients.ptr;
 	counters->clients_MAX = size;
 
 	/****************************** shared forwarded struct ******************************/
 	size = get_optimal_object_size(sizeof(forwardedDataStruct), 1);
 	// Try to create shared memory object
-<<<<<<< HEAD
-	shm_forwarded = create_shm(SHARED_FORWARDED_NAME, pagesize*sizeof(forwardedDataStruct));
-=======
 	shm_forwarded = create_shm(SHARED_FORWARDED_NAME, size*sizeof(forwardedDataStruct));
->>>>>>> 0dbe3b70
 	forwarded = (forwardedDataStruct*)shm_forwarded.ptr;
 	counters->forwarded_MAX = size;
 
@@ -326,19 +251,9 @@
 	/****************************** shared overTime struct ******************************/
 	size = get_optimal_object_size(sizeof(overTimeDataStruct), OVERTIME_SLOTS);
 	// Try to create shared memory object
-<<<<<<< HEAD
-	shm_overTime = create_shm(SHARED_OVERTIME_NAME, pagesize*sizeof(overTimeDataStruct));
-=======
 	shm_overTime = create_shm(SHARED_OVERTIME_NAME, size*sizeof(overTimeDataStruct));
->>>>>>> 0dbe3b70
 	overTime = (overTimeDataStruct*)shm_overTime.ptr;
 	initOverTime();
-
-	/****************************** shared settings struct ******************************/
-	// Try to create shared memory object
-	shm_settings = create_shm(SHARED_SETTINGS_NAME, sizeof(ShmSettings));
-	ShmSettings *settings = (ShmSettings*)shm_settings.ptr;
-	settings->version = SHARED_MEMORY_VERSION;
 
 	return true;
 }
@@ -357,15 +272,6 @@
 	delete_shm(&shm_forwarded);
 	delete_shm(&shm_overTime);
 	delete_shm(&shm_settings);
-<<<<<<< HEAD
-
-	// Don't use counters->clients because it's been freed
-	for(int i = 0; i < clientCount; i++) {
-		delete_shm(&shm_overTimeClients[i]);
-		free(shm_overTimeClients[i].name);
-	}
-=======
->>>>>>> 0dbe3b70
 }
 
 SharedMemory create_shm(char *name, size_t size)
@@ -477,31 +383,6 @@
 	return sharedMemory->ptr;
 }
 
-<<<<<<< HEAD
-bool realloc_shm(SharedMemory *sharedMemory, size_t size) {
-	if(config.debug & DEBUG_SHMEM)
-		logg("Resizing \"%s\" from %zu to %zu", sharedMemory->name, sharedMemory->size, size);
-
-	int result = munmap(sharedMemory->ptr, sharedMemory->size);
-	if(result != 0)
-		logg("realloc_shm(): munmap(%p, %zu) failed: %s", sharedMemory->ptr, sharedMemory->size, strerror(errno));
-
-	// Open shared memory object
-	int fd = shm_open(sharedMemory->name, O_RDWR, S_IRUSR | S_IWUSR);
-	if(fd == -1)
-	{
-		logg("FATAL: realloc_shm(): Failed to open shared memory object \"%s\": %s",
-		     sharedMemory->name, strerror(errno));
-		exit(EXIT_FAILURE);
-	}
-
-	// Resize shard memory object to requested size
-	result = ftruncate(fd, size);
-	if(result == -1) {
-		logg("FATAL: realloc_shm(): ftruncate(%i, %zu): Failed to resize \"%s\": %s",
-		     fd, size, sharedMemory->name, strerror(errno));
-		exit(EXIT_FAILURE);
-=======
 bool realloc_shm(SharedMemory *sharedMemory, size_t size, bool resize)
 {
 	// Check if we can skip this routine as nothing is to be done
@@ -543,19 +424,13 @@
 		// Update shm counters to indicate that at least one shared memory object changed
 		shmSettings->global_shm_counter++;
 		local_shm_counter++;
->>>>>>> 0dbe3b70
 	}
 
 	void *new_ptr = mremap(sharedMemory->ptr, sharedMemory->size, size, MREMAP_MAYMOVE);
 	if(new_ptr == MAP_FAILED)
 	{
-<<<<<<< HEAD
-		logg("FATAL: realloc_shm(): mremap(%p, %zu, %zu, MREMAP_MAYMOVE): Failed to reallocate \"%s\" (%i): %s",
-		     sharedMemory->ptr, sharedMemory->size, size, sharedMemory->name, fd,
-=======
 		logg("FATAL: realloc_shm(): mremap(%p, %zu, %zu, MREMAP_MAYMOVE): Failed to reallocate \"%s\": %s",
 		     sharedMemory->ptr, sharedMemory->size, size, sharedMemory->name,
->>>>>>> 0dbe3b70
 		     strerror(errno));
 		exit(EXIT_FAILURE);
 	}
