--- conflicted
+++ resolved
@@ -103,6 +103,11 @@
 		// Locks not needed
 		ret = api_ftl_gateway(&api);
 	}
+	else if(startsWith("/api/ftl/interfaces", &api))
+	{
+		// Locks not needed
+		ret = api_ftl_interfaces(&api);
+	}
 	/******************************** /api/network ****************************/
 	else if(startsWith("/api/network", &api))
 	{
@@ -262,327 +267,13 @@
 		cJSON_Delete(api.payload.json);
 		api.payload.json = NULL;
 	}
-<<<<<<< HEAD
-=======
-	ipaddr[sizeof(ipaddr) - 1] = '\0';
-
-	if(config.debug & DEBUG_API)
-		logg("Received request to delete lease for %s", ipaddr);
-
-	if(FTL_unlink_DHCP_lease(ipaddr))
-		ssend(*sock, "OK: Removed specified lease\n");
-	else
-		ssend(*sock, "ERROR: Specified IP address invalid!\n");
-
-	if(config.debug & DEBUG_API)
-		logg("...done");
-}
-
-void getDNSport(const int *sock)
-{
-	// Return DNS port used by FTL
-	ssend(*sock, "%d\n", config.dns_port);
-}
-
-void getMAXLOGAGE(const int *sock)
-{
-	// Return maxlogage used by FTL
-	ssend(*sock, "%d\n", config.maxlogage);
-}
-
-static bool getDefaultInterface(char iface[IF_NAMESIZE], in_addr_t *gw)
-{
-	// Get IPv4 default route gateway and associated interface
-	long dest_r = 0, gw_r = 0;
-	int flags = 0, metric = 0, minmetric = __INT_MAX__;
-	char iface_r[IF_NAMESIZE] = { 0 };
-	char buf[1024] = { 0 };
->>>>>>> 23f1b1dd
 
 	// Free action path (if allocated)
 	if(api.action_path != NULL)
 	{
-<<<<<<< HEAD
 		free(api.action_path);
 		api.action_path = NULL;
 	}
 
 	return ret;
-=======
-		// Parse /proc/net/route - the kernel's IPv4 routing table
-		while(fgets(buf, sizeof(buf), file))
-		{
-			if(sscanf(buf, "%s %lx %lx %x %*i %*i %i", iface_r, &dest_r, &gw_r, &flags, &metric) != 5)
-				continue;
-
-			// Only anaylze routes which are UP and whose
-			// destinations are a gateway
-			if(!(flags & RTF_UP) || !(flags & RTF_GATEWAY))
-				continue;
-
-			// Only analyze "catch all" routes (destination 0.0.0.0)
-			if(dest_r != 0)
-				continue;
-
-			// Store default gateway, overwrite if we find a route with
-			// a lower metric
-			if(metric < minmetric)
-			{
-				minmetric = metric;
-				*gw = gw_r;
-				strcpy(iface, iface_r);
-
-				if(config.debug & DEBUG_API)
-					logg("Reading interfaces: flags: %i, addr: %s, iface: %s, metric: %i, minmetric: %i",
-					     flags, inet_ntoa(*(struct in_addr *) gw), iface, metric, minmetric);
-			}
-		}
-		fclose(file);
-	}
-
-	// Return success based on having found the default gateway's address
-	return gw != 0;
-}
-
-void getGateway(const int *sock)
-{
-	in_addr_t gw = 0;
-	char iface[IF_NAMESIZE] = { 0 };
-
-	getDefaultInterface(iface, &gw);
-	ssend(*sock, "%s %s\n", inet_ntoa(*(struct in_addr *) &gw), iface);
-}
-
-struct if_info {
-	bool carrier;
-	bool default_iface;
-	char *name;
-	struct {
-		char *v4;
-		char *v6;
-	} ip;
-	int speed;
-	ssize_t rx_bytes;
-	ssize_t tx_bytes;
-	sa_family_t family;
-	struct if_info *next;
-};
-
-#include <dirent.h>
-
-static bool listInterfaces(struct if_info **head, char default_iface[IF_NAMESIZE])
-{
-	// Loop over interfaces and extract information
-	DIR *dfd;
-	FILE *f;
-	struct dirent *dp;
-	struct if_info *tail = NULL;
-	size_t tx_sum = 0, rx_sum = 0;
-	char fname[64 + IF_NAMESIZE] = { 0 };
-	char readbuffer[1024] = { 0 };
-
-	// Open /sys/class/net directory
-	if ((dfd = opendir("/sys/class/net")) == NULL)
-	{
-		logg("API: Cannot access /sys/class/net");
-		return false;
-	}
-
-	// Get IP addresses of all interfaces on this machine
-	struct ifaddrs *ifap = NULL;
-	if(getifaddrs(&ifap) == -1)
-		logg("API error: Cannot get interface addresses: %s", strerror(errno));
-
-	// Walk /sys/class/net directory
-	while ((dp = readdir(dfd)) != NULL)
-	{
-		// Skip "." and ".."
-		if(!dp->d_name || strcmp(dp->d_name, ".") == 0 || strcmp(dp->d_name, "..") == 0)
-			continue;
-
-		// Create new interface record
-		struct if_info *new = calloc(1, sizeof(struct if_info));
-		new->name = strdup(dp->d_name);
-
-		new->default_iface = strcmp(new->name, default_iface) == 0;
-
-		// Extract carrier status
-		snprintf(fname, sizeof(fname)-1, "/sys/class/net/%s/carrier", new->name);
-		if((f = fopen(fname, "r")) != NULL && fgets(readbuffer, sizeof(readbuffer)-1, f) != NULL)
-			new->carrier = readbuffer[0] == '1';
-
-		// Extract link speed (may not be possible, e.g., for WiFi devices with dynamic link speeds)
-		snprintf(fname, sizeof(fname)-1, "/sys/class/net/%s/speed", new->name);
-		if((f = fopen(fname, "r")) == NULL || fscanf(f, "%i", &(new->speed)) != 1)
-			new->speed = -1;
-
-		// Get total transmitted bytes
-		snprintf(fname, sizeof(fname)-1, "/sys/class/net/%s/statistics/tx_bytes", new->name);
-		if((f = fopen(fname, "r")) == NULL || fscanf(f, "%zi", &(new->tx_bytes)) != 1)
-			new->tx_bytes = -1;
-
-		// Get total transmitted bytes
-		snprintf(fname, sizeof(fname)-1, "/sys/class/net/%s/statistics/rx_bytes", new->name);
-		if((f = fopen(fname, "r")) == NULL || fscanf(f, "%zi", &(new->rx_bytes)) != 1)
-			new->rx_bytes = -1;
-
-		// Get IP address(es) of this interface
-		if(ifap)
-		{
-			// Walk through linked list of interface addresses
-
-			for(struct ifaddrs *ifa = ifap; ifa != NULL; ifa = ifa->ifa_next)
-			{
-				// Skip interfaces without an address and those
-				// not matching the current interface
-				if(ifa->ifa_addr == NULL || strcmp(ifa->ifa_name, new->name) != 0)
-					continue;
-
-				// If we reach this point, we found the correct interface
-				new->family = ifa->ifa_addr->sa_family;
-				char host[NI_MAXHOST] = { 0 };
-				if(new->family == AF_INET || new->family == AF_INET6)
-				{
-					// Get IP address
-					const int s = getnameinfo(ifa->ifa_addr,
-					                          (new->family == AF_INET) ?
-					                               sizeof(struct sockaddr_in) :
-					                               sizeof(struct sockaddr_in6),
-					                          host, NI_MAXHOST,
-					                          NULL, 0, NI_NUMERICHOST);
-					if (s != 0)
-					{
-						logg("API warning: getnameinfo() failed: %s\n", gai_strerror(s));
-						continue;
-					}
-
-					if(new->family == AF_INET)
-					{
-						// IPv4 address
-						if(!new->ip.v4)
-						{
-							// First or only IPv4 address of this interface
-							new->ip.v4 = strdup(host);
-						}
-						else
-						{
-							// Create comma-separated list
-							char *new_v4 = calloc(strlen(new->ip.v4) + strlen(host) + 2, sizeof(char));
-							sprintf(new_v4, "%s,%s", new->ip.v4, host);
-							free(new->ip.v4);
-							new->ip.v4 = new_v4;
-						}
-					}
-					else if(new->family == AF_INET6)
-					{
-						// IPv6 address
-						if(!new->ip.v6)
-						{
-							// First or only IPv6 address of this interface
-							new->ip.v6 = strdup(host);
-						}
-						else
-						{
-							// Create comma-separated list
-							char *new_v6 = calloc(strlen(new->ip.v6) + strlen(host) + 2, sizeof(char));
-							sprintf(new_v6, "%s,%s", new->ip.v6, host);
-							free(new->ip.v6);
-							new->ip.v6 = new_v6;
-						}
-					}
-				}
-			}
-		}
-
-		// Add to end of the linked list
-		if(!*head)
-			*head = new;
-		if(tail)
-			tail->next = new;
-		tail = new;
-
-		tx_sum += new->tx_bytes;
-		rx_sum += new->rx_bytes;
-	}
-
-	freeifaddrs(ifap);
-
-	// Create sum entry only if there is more than one interface
-	if(head == NULL)
-		return true;
-
-	struct if_info *new = calloc(1, sizeof(struct if_info));
-	new->name = strdup("sum");
-	new->carrier = true;
-	new->speed = 0;
-	new->tx_bytes = tx_sum;
-	new->rx_bytes = rx_sum;
-	if(tail)
-		tail->next = new;
-	tail = new;
-
-	return true;
-}
-
-static void send_iface(const int *sock, struct if_info *iface)
-{
-	double tx = 0.0, rx = 0.0;
-	char txp[2] = { 0 }, rxp[2] = { 0 };
-	format_memory_size(txp, iface->tx_bytes, &tx);
-	format_memory_size(rxp, iface->rx_bytes, &rx);
-	ssend(*sock, "%s %s %i %.1f%sB %.1f%sB %s %s\n",
-	      iface->name,
-	      iface->carrier ? "UP" : "DOWN",
-	      iface->speed,
-	      tx, txp, rx, rxp,
-	      iface->carrier && iface->ip.v4 ? iface->ip.v4 : "-",
-	      iface->carrier && iface->ip.v6 ? iface->ip.v6 : "-");
-}
-
-void getInterfaces(const int *sock)
-{
-	// Get interface with default route
-	in_addr_t gw = 0;
-	char default_iface[IF_NAMESIZE] = { 0 };
-	getDefaultInterface(default_iface, &gw);
-
-	// Enumerate and list interfaces
-	struct if_info *ifinfo = NULL;
-	if(!listInterfaces(&ifinfo, default_iface))
-	{
-		ssend(*sock, "ERROR");
-		return;
-	}
-
-	// Loop over collected interface information
-	struct if_info *iface = ifinfo;
-	// Show only the default interface as first interface
-	while(iface)
-	{
-		if(iface->default_iface)
-		{
-			send_iface(sock, iface);
-			break;
-		}
-		iface = iface->next;
-	}
-	iface = ifinfo;
-	// Show all but the default interface
-	while(iface)
-	{
-		if(!iface->default_iface)
-			send_iface(sock, iface);
-
-		// Free associated memory
-		struct if_info *next = iface->next;
-		if(iface->name)
-			free(iface->name);
-		if(iface->ip.v4)
-			free(iface->ip.v4);
-		if(iface->ip.v6)
-			free(iface->ip.v6);
-		free(iface);
-		iface = next;
-	}
->>>>>>> 23f1b1dd
 }