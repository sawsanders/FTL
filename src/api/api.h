--- conflicted
+++ resolved
@@ -44,7 +44,6 @@
 int api_stats_database_upstreams(struct ftl_conn *api);
 
 // FTL methods
-<<<<<<< HEAD
 int api_ftl_client(struct ftl_conn *api);
 int api_ftl_logs_dns(struct ftl_conn *api);
 int api_ftl_dbinfo(struct ftl_conn *api);
@@ -53,6 +52,7 @@
 int get_system_obj(struct ftl_conn *api, cJSON *system);
 int api_ftl_maxhistory(struct ftl_conn *api);
 int api_ftl_gateway(struct ftl_conn *api);
+int api_ftl_interfaces(struct ftl_conn *api);
 
 // Network methods
 int api_network(struct ftl_conn *api);
@@ -79,34 +79,4 @@
 // Documentation methods
 int api_docs(struct ftl_conn *api);
 
-#endif // ROUTES_H
-=======
-void getClientID(const int *sock);
-void getVersion(const int *sock);
-void getDBstats(const int *sock);
-void getUnknownQueries(const int *sock);
-void getMAXLOGAGE(const int *sock);
-void getGateway(const int *sock);
-void getInterfaces(const int *sock);
-
-// DNS resolver methods (dnsmasq_interface.c)
-void getCacheInformation(const int *sock);
-void getDNSport(const int *sock);
-
-// MessagePack serialization helpers
-void pack_eom(const int sock);
-void pack_bool(const int sock, const bool value);
-void pack_uint8(const int sock, const uint8_t value);
-void pack_uint64(const int sock, const uint64_t value);
-void pack_int32(const int sock, const int32_t value);
-void pack_int64(const int sock, const int64_t value);
-void pack_float(const int sock, const float value);
-bool pack_fixstr(const int sock, const char *string);
-bool pack_str32(const int sock, const char *string);
-void pack_map16_start(const int sock, const uint16_t length);
-
-// DHCP lease management
-void delete_lease(const char *client_message, const int *sock);
-
-#endif // API_H
->>>>>>> 23f1b1dd
+#endif // ROUTES_H