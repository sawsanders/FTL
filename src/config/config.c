/* Pi-hole: A black hole for Internet advertisements
*  (c) 2017 Pi-hole, LLC (https://pi-hole.net)
*  Network-wide ad blocking via your own hardware.
*
*  FTL Engine
*  Config routines
*
*  This file is copyright under the latest version of the EUPL.
*  Please see LICENSE file for your rights under this license. */

#include "FTL.h"
#include "config/config.h"
#include "config/toml_reader.h"
#include "config/toml_writer.h"
#include "config/setupVars.h"
#include "log.h"
#include "log.h"
// readFTLlegacy()
#include "legacy_reader.h"
// file_exists()
#include "files.h"
// write_dnsmasq_config()
#include "config/dnsmasq_config.h"
// lock_shm(), unlock_shm()
#include "shmem.h"
// dnsmasq_failed
#include "daemon.h"
// delete_all_sessions()
#include "api/api.h"
// exit_code
#include "signals.h"
// validation functions
#include "config/validator.h"
// getEnvVars()
#include "config/env.h"
// sha256sum()
#include "files.h"

struct config config = { 0 };
static bool config_initialized = false;
uint8_t last_checksum[SHA256_DIGEST_SIZE] = { 0 };

// Private prototypes
static bool port_in_use(const in_port_t port);

// Set debug flags from config struct to global debug_flags array
// This is called whenever the config is reloaded and debug flags may have
// changed
void set_debug_flags(struct config *conf)
{
	// Reset debug flags
	memset(debug_flags, false, sizeof(debug_flags));

	// Loop over all debug options and check if at least one is enabled
	unsigned int elements_set = 0u;
	for(unsigned int i = 0; i < DEBUG_ELEMENTS-1; i++)
	{
		struct conf_item *debug_item = get_debug_item(conf, i);
		if(debug_item->v.b)
		{
			// Add offset of 1 as the first element is "ANY"
			debug_flags[i + 1] = true;
			debug_flags[DEBUG_ANY] = true;
			elements_set++;
		}
	}

	// If all debug flags are set, we set the "ALL" flag. We subtract 1 from
	// DEBUG_ELEMENTS as the last element is "ALL" itself
	conf->debug.all.v.b = elements_set == DEBUG_ELEMENTS-1;
}

void set_all_debug(struct config *conf, const bool status)
{
	// Loop over all debug options and check if all are enabled
	unsigned int elements_set = 0u;
	for(unsigned int i = 0; i < DEBUG_ELEMENTS-1; i++)
	{
		struct conf_item *debug_item = get_debug_item(conf, i);
		if(debug_item->v.b)
			elements_set++;
	}

	const bool all_set = elements_set == DEBUG_ELEMENTS-1;

	// If ALL is false and not all debug flags are set, we do not manipulate
	// the debug flags at all. This is necessary to avoid overwriting individual
	// debug flag settings when the user has set some of them to true and
	// "ALL" to false.
	if(status == false && !all_set)
		return;

	// Loop over all debug options and set them to the desired status
	// We do not set the last element as this is "ALL" itself
	for(unsigned int i = 0; i < DEBUG_ELEMENTS-1; i++)
	{
		// Get pointer to memory location of this conf_item
		struct conf_item *debug_item = get_debug_item(conf, i);

		// Set status
		debug_item->v.b = status;
	}
}

// Extract and store key from full path
char **gen_config_path(const char *pathin, const char delim)
{
	char *path = (char*)pathin;
	char *saveptr = path;

	// Allocate memory for the path elements
	char **paths = calloc(MAX_CONFIG_PATH_DEPTH, sizeof(char*));

	// Sanity check
	if(!pathin)
	{
		log_err("Config path is empty");
		return paths;
	}

	size_t pathlen = 0;
	// Extract all path elements
	while(*path != '\0')
	{
		// Advance to either the next delimiter
		// But only until the end of the string
		while(*path != delim && *path != '\0')
			path++;

		// Get length of the extracted string
		size_t len = path - saveptr;
		// Create a private copy of this element in the chain of elements
		paths[pathlen] = calloc(len + 1, sizeof(char));
		// No need to NULL-terminate, strncpy does this for us
		strncpy(paths[pathlen], saveptr, len);

		// Did we reach the end of the string?
		if(*path == '\0')
			break;

		// Advance to next character
		saveptr = ++path;
		// Advance to next path element
		pathlen++;

		// Safety measure: Exit if this path is too deep
		if(pathlen > MAX_CONFIG_PATH_DEPTH-1)
			break;
	}

	return paths;
}

void free_config_path(char **paths)
{
	if(paths == NULL)
		return;

	for(unsigned int i = 0; i < MAX_CONFIG_PATH_DEPTH; i++)
		if(paths[i] != NULL)
			free(paths[i]);
}

bool __attribute__ ((pure)) check_paths_equal(char **paths1, char **paths2, unsigned int max_level)
{
	if(paths1 == NULL || paths2 == NULL)
		return false;

	for(unsigned int i = 0; i < MAX_CONFIG_PATH_DEPTH; i++)
	{
		if(i > 0 && paths1[i] == NULL && paths2[i] == NULL)
		{
			// Exact match so far and we reached the end, e.g.
			// config.dns.upstreams.(null) <-> config.dns.upstreams.(null)
			return true;
		}

		if(i > max_level)
		{
			// Reached end of maximum to inspect level (to get children)
			return true;
		}

		if(paths1[i] == NULL || paths2[i] == NULL || strcmp(paths1[i],paths2[i]) != 0)
		{
			// One of the paths is shorter than the other or one of the elements
			// doesn't match
			return false;
		}
	}
	return true;
}
struct conf_item *get_conf_item(struct config *conf, const unsigned int n)
{
	// Sanity check
	if(n > CONFIG_ELEMENTS-1)
	{
		log_err("Config item with index %u requested but we have only %u elements", n, (unsigned int)CONFIG_ELEMENTS-1);
		return NULL;
	}

	// Return n-th config element
	return (struct conf_item *)conf + n;
}

struct conf_item *get_debug_item(struct config *conf, const enum debug_flag debug)
{
	// Sanity check
	if(debug > DEBUG_MAX-1)
	{
		log_err("Debug config item with index %u requested but we have only %i debug elements", debug, DEBUG_MAX-1);
		return NULL;
	}

	// Return n-th config element
	return (struct conf_item *)&conf->debug + debug;
}

unsigned int __attribute__ ((pure)) config_path_depth(char **paths)
{
	// Determine depth of this config path
	for(unsigned int i = 0; i < MAX_CONFIG_PATH_DEPTH; i++)
		if(paths[i] == NULL)
			return i;

	// This should never happen as we have a maximum depth of
	// MAX_CONFIG_PATH_DEPTH
	return MAX_CONFIG_PATH_DEPTH;

}

void duplicate_config(struct config *dst, struct config *src)
{
	// Post-processing:
	// Initialize and verify config data
	for(unsigned int i = 0; i < CONFIG_ELEMENTS; i++)
	{
		// Get pointer to memory location of this conf_item (original)
		struct conf_item *conf_item = get_conf_item(src, i);

		// Get pointer to memory location of this conf_item (copy)
		struct conf_item *copy_item = get_conf_item(dst, i);

		// Copy constant/static fields
		memcpy(copy_item, conf_item, sizeof(*conf_item));

		// Duplicate allowed values (if defined)
		// Note: This is no necessary as we simply leave the allowed values
		// object living forever and merely copy the pointer to its heap living
		// space around (it is never freed)
		// if(conf_item->a != NULL) copy_item->a = cJSON_Duplicate(conf_item->a, true);

		// Make a type-dependent copy of the value
		switch(conf_item->t)
		{
			case CONF_BOOL:
			case CONF_INT:
			case CONF_UINT:
			case CONF_UINT16:
			case CONF_LONG:
			case CONF_ULONG:
			case CONF_DOUBLE:
			case CONF_STRING:
			case CONF_PASSWORD: // This is a pseudo-type, it is read-only and cannot be read
			case CONF_ENUM_PTR_TYPE:
			case CONF_ENUM_BUSY_TYPE:
			case CONF_ENUM_BLOCKING_MODE:
			case CONF_ENUM_REFRESH_HOSTNAMES:
			case CONF_ENUM_PRIVACY_LEVEL:
			case CONF_ENUM_LISTENING_MODE:
			case CONF_ENUM_WEB_THEME:
			case CONF_ENUM_TEMP_UNIT:
			case CONF_STRUCT_IN_ADDR:
			case CONF_STRUCT_IN6_ADDR:
			case CONF_ALL_DEBUG_BOOL:
				// Nothing to do, the memcpy above has already covered this
				break;
			case CONF_STRING_ALLOCATED:
				copy_item->v.s = strdup(conf_item->v.s);
				break;
			case CONF_JSON_STRING_ARRAY:
				copy_item->v.json = cJSON_Duplicate(conf_item->v.json, true);
				break;
		}
	}
}

// True = Identical, False = Different
bool compare_config_item(const enum conf_type t, const union conf_value *val1, const union conf_value *val2)
{
	// Make a type-dependent copy of the value
	switch(t)
	{
		case CONF_BOOL:
		case CONF_INT:
		case CONF_UINT:
		case CONF_UINT16:
		case CONF_LONG:
		case CONF_ULONG:
		case CONF_DOUBLE:
		case CONF_ENUM_PTR_TYPE:
		case CONF_ENUM_BUSY_TYPE:
		case CONF_ENUM_BLOCKING_MODE:
		case CONF_ENUM_REFRESH_HOSTNAMES:
		case CONF_ENUM_PRIVACY_LEVEL:
		case CONF_ENUM_LISTENING_MODE:
		case CONF_ENUM_WEB_THEME:
		case CONF_ENUM_TEMP_UNIT:
		case CONF_STRUCT_IN_ADDR:
		case CONF_STRUCT_IN6_ADDR:
		case CONF_ALL_DEBUG_BOOL:
			// Compare entire union
			return memcmp(val1, val2, sizeof(*val1)) == 0;
		case CONF_STRING:
		case CONF_STRING_ALLOCATED:
			// Compare strings
			return strcmp(val1->s, val2->s) == 0;
		case CONF_JSON_STRING_ARRAY:
			// Compare JSON object/array
			return cJSON_Compare(val1->json, val2->json, true);
		case CONF_PASSWORD:
			// This is a pseudo item, we assume it has always been changed when
			// it is specified
			return strcmp(val2->s, PASSWORD_VALUE) != 0;
	}
	return false;
}


void free_config(struct config *conf)
{
	// Post-processing:
	// Initialize and verify config data
	for(unsigned int i = 0; i < CONFIG_ELEMENTS; i++)
	{
		// Get pointer to memory location of this conf_item (copy)
		struct conf_item *copy_item = get_conf_item(conf, i);

		// Free allowed values (if defined)
		// Note: This is no necessary as we simply leave the allowed values
		// object living forever and merely copy the pointer to its heap living
		// space around (it is never freed)
		// if(conf->a != NULL) cJSON_Delete(conf->a);

		// Make a type-dependent copy of the value
		switch(copy_item->t)
		{
			case CONF_BOOL:
			case CONF_INT:
			case CONF_UINT:
			case CONF_UINT16:
			case CONF_LONG:
			case CONF_ULONG:
			case CONF_DOUBLE:
			case CONF_STRING:
			case CONF_PASSWORD: // This is a pseudo item, it cannot be freed
			case CONF_ENUM_PTR_TYPE:
			case CONF_ENUM_BUSY_TYPE:
			case CONF_ENUM_BLOCKING_MODE:
			case CONF_ENUM_REFRESH_HOSTNAMES:
			case CONF_ENUM_PRIVACY_LEVEL:
			case CONF_ENUM_LISTENING_MODE:
			case CONF_ENUM_WEB_THEME:
			case CONF_ENUM_TEMP_UNIT:
			case CONF_STRUCT_IN_ADDR:
			case CONF_STRUCT_IN6_ADDR:
			case CONF_ALL_DEBUG_BOOL:
				// Nothing to do
				break;
			case CONF_STRING_ALLOCATED:
				free(copy_item->v.s);
				break;
			case CONF_JSON_STRING_ARRAY:
				cJSON_Delete(copy_item->v.json);
				break;
		}
	}
}

void initConfig(struct config *conf)
{
	if(config_initialized)
		return;
	config_initialized = true;

	// struct dns
	conf->dns.upstreams.k = "dns.upstreams";
	conf->dns.upstreams.h = "Array of upstream DNS servers used by Pi-hole\n Example: [ \"8.8.8.8\", \"127.0.0.1#5335\", \"docker-resolver\" ]";
	conf->dns.upstreams.a = cJSON_CreateStringReference("array of IP addresses and/or hostnames, optionally with a port (#...)");
	conf->dns.upstreams.t = CONF_JSON_STRING_ARRAY;
	conf->dns.upstreams.d.json = cJSON_CreateArray();
	conf->dns.upstreams.f = FLAG_RESTART_FTL;
	conf->dns.upstreams.c = validate_stub; // Type-based checking + dnsmasq syntax checking

	conf->dns.CNAMEdeepInspect.k = "dns.CNAMEdeepInspect";
	conf->dns.CNAMEdeepInspect.h = "Use this option to control deep CNAME inspection. Disabling it might be beneficial for very low-end devices";
	conf->dns.CNAMEdeepInspect.t = CONF_BOOL;
	conf->dns.CNAMEdeepInspect.d.b = true;
	conf->dns.CNAMEdeepInspect.c = validate_stub; // Only type-based checking

	conf->dns.blockESNI.k = "dns.blockESNI";
	conf->dns.blockESNI.h = "Should _esni. subdomains be blocked by default? Encrypted Server Name Indication (ESNI) is certainly a good step into the right direction to enhance privacy on the web. It prevents on-path observers, including ISPs, coffee shop owners and firewalls, from intercepting the TLS Server Name Indication (SNI) extension by encrypting it. This prevents the SNI from being used to determine which websites users are visiting.\n ESNI will obviously cause issues for pixelserv-tls which will be unable to generate matching certificates on-the-fly when it cannot read the SNI. Cloudflare and Firefox are already enabling ESNI. According to the IEFT draft (link above), we can easily restore piselserv-tls's operation by replying NXDOMAIN to _esni. subdomains of blocked domains as this mimics a \"not configured for this domain\" behavior.";
	conf->dns.blockESNI.t = CONF_BOOL;
	conf->dns.blockESNI.d.b = true;
	conf->dns.blockESNI.c = validate_stub; // Only type-based checking

	conf->dns.EDNS0ECS.k = "dns.EDNS0ECS";
	conf->dns.EDNS0ECS.h = "Should we overwrite the query source when client information is provided through EDNS0 client subnet (ECS) information? This allows Pi-hole to obtain client IPs even if they are hidden behind the NAT of a router. This feature has been requested and discussed on Discourse where further information how to use it can be found: https://discourse.pi-hole.net/t/support-for-add-subnet-option-from-dnsmasq-ecs-edns0-client-subnet/35940";
	conf->dns.EDNS0ECS.t = CONF_BOOL;
	conf->dns.EDNS0ECS.d.b = true;
	conf->dns.EDNS0ECS.c = validate_stub; // Only type-based checking

	conf->dns.ignoreLocalhost.k = "dns.ignoreLocalhost";
	conf->dns.ignoreLocalhost.h = "Should FTL hide queries made by localhost?";
	conf->dns.ignoreLocalhost.t = CONF_BOOL;
	conf->dns.ignoreLocalhost.d.b = false;
	conf->dns.ignoreLocalhost.c = validate_stub; // Only type-based checking

	conf->dns.showDNSSEC.k = "dns.showDNSSEC";
	conf->dns.showDNSSEC.h = "Should FTL should analyze and show internally generated DNSSEC queries?";
	conf->dns.showDNSSEC.t = CONF_BOOL;
	conf->dns.showDNSSEC.d.b = true;
	conf->dns.showDNSSEC.c = validate_stub; // Only type-based checking

	conf->dns.analyzeOnlyAandAAAA.k = "dns.analyzeOnlyAandAAAA";
	conf->dns.analyzeOnlyAandAAAA.h = "Should FTL analyze *only* A and AAAA queries?";
	conf->dns.analyzeOnlyAandAAAA.t = CONF_BOOL;
	conf->dns.analyzeOnlyAandAAAA.d.b = false;
	conf->dns.analyzeOnlyAandAAAA.c = validate_stub; // Only type-based checking

	conf->dns.piholePTR.k = "dns.piholePTR";
	conf->dns.piholePTR.h = "Controls whether and how FTL will reply with for address for which a local interface exists.";
	{
		struct enum_options piholePTR[] =
		{
			{ get_ptr_type_str(PTR_NONE), "Pi-hole will not respond automatically on PTR requests to local interface addresses. Ensure pi.hole and/or hostname records exist elsewhere." },
			{ get_ptr_type_str(PTR_HOSTNAME), "Serve the machine's hostname. The hostname is queried from the kernel through uname(2)->nodename. If the machine has multiple network interfaces, it can also have multiple nodenames. In this case, it is unspecified and up to the kernel which one will be returned. On Linux, the returned string is what has been set using sethostname(2) which is typically what has been set in /etc/hostname." },
			{ get_ptr_type_str(PTR_HOSTNAMEFQDN), "Serve the machine's hostname (see limitations above) as fully qualified domain by adding the local domain. If no local domain has been defined (config option dns.domain), FTL tries to query the domain name from the kernel using getdomainname(2). If this fails, FTL appends \".no_fqdn_available\" to the hostname." },
			{ get_ptr_type_str(PTR_PIHOLE), "Respond with \"pi.hole\"." }
		};
		CONFIG_ADD_ENUM_OPTIONS(conf->dns.piholePTR.a, piholePTR);
	}
	conf->dns.piholePTR.t = CONF_ENUM_PTR_TYPE;
	conf->dns.piholePTR.d.ptr_type = PTR_PIHOLE;
	conf->dns.piholePTR.c = validate_stub; // Only type-based checking

	conf->dns.replyWhenBusy.k = "dns.replyWhenBusy";
	conf->dns.replyWhenBusy.h = "How should FTL handle queries when the gravity database is not available?";
	{
		struct enum_options replyWhenBusy[] =
		{
			{ get_busy_reply_str(BUSY_BLOCK), "Block all queries when the database is busy." },
			{ get_busy_reply_str(BUSY_ALLOW), "Allow all queries when the database is busy." },
			{ get_busy_reply_str(BUSY_REFUSE), "Refuse all queries which arrive while the database is busy." },
			{ get_busy_reply_str(BUSY_DROP), "Just drop the queries, i.e., never reply to them at all. Despite \"REFUSE\" sounding similar to \"DROP\", it turned out that many clients will just immediately retry, causing up to several thousands of queries per second. This does not happen in \"DROP\" mode." }
		};
		CONFIG_ADD_ENUM_OPTIONS(conf->dns.replyWhenBusy.a, replyWhenBusy);
	}
	conf->dns.replyWhenBusy.t = CONF_ENUM_BUSY_TYPE;
	conf->dns.replyWhenBusy.d.busy_reply = BUSY_ALLOW;
	conf->dns.replyWhenBusy.c = validate_stub; // Only type-based checking

	conf->dns.blockTTL.k = "dns.blockTTL";
	conf->dns.blockTTL.h = "FTL's internal TTL to be handed out for blocked queries in seconds. This settings allows users to select a value different from the dnsmasq config option local-ttl. This is useful in context of locally used hostnames that are known to stay constant over long times (printers, etc.).\n Note that large values may render whitelisting ineffective due to client-side caching of blocked queries.";
	conf->dns.blockTTL.t = CONF_UINT;
	conf->dns.blockTTL.d.ui = 2;
	conf->dns.blockTTL.c = validate_stub; // Only type-based checking

	conf->dns.hosts.k = "dns.hosts";
	conf->dns.hosts.h = "Array of custom DNS records\n Example: hosts = [ \"127.0.0.1 mylocal\", \"192.168.0.1 therouter\" ]";
	conf->dns.hosts.a = cJSON_CreateStringReference("Array of custom DNS records each one in HOSTS form: \"IP HOSTNAME\"");
	conf->dns.hosts.t = CONF_JSON_STRING_ARRAY;
	conf->dns.hosts.d.json = cJSON_CreateArray();
	conf->dns.hosts.c = validate_dns_hosts;

	conf->dns.domainNeeded.k = "dns.domainNeeded";
	conf->dns.domainNeeded.h = "If set, A and AAAA queries for plain names, without dots or domain parts, are never forwarded to upstream nameservers";
	conf->dns.domainNeeded.t = CONF_BOOL;
	conf->dns.domainNeeded.f = FLAG_RESTART_FTL;
	conf->dns.domainNeeded.d.b = false;
	conf->dns.domainNeeded.c = validate_stub; // Only type-based checking

	conf->dns.expandHosts.k = "dns.expandHosts";
	conf->dns.expandHosts.h = "If set, the domain is added to simple names (without a period) in /etc/hosts in the same way as for DHCP-derived names";
	conf->dns.expandHosts.t = CONF_BOOL;
	conf->dns.expandHosts.f = FLAG_RESTART_FTL;
	conf->dns.expandHosts.d.b = false;
	conf->dns.expandHosts.c = validate_stub; // Only type-based checking

	conf->dns.domain.k = "dns.domain";
	conf->dns.domain.h = "The DNS domain used by your Pi-hole to expand hosts and for DHCP.\n\n Only if DHCP is enabled below: For DHCP, this has two effects; firstly it causes the DHCP server to return the domain to any hosts which request it, and secondly it sets the domain which it is legal for DHCP-configured hosts to claim. The intention is to constrain hostnames so that an untrusted host on the LAN cannot advertise its name via DHCP as e.g. \"google.com\" and capture traffic not meant for it. If no domain suffix is specified, then any DHCP hostname with a domain part (ie with a period) will be disallowed and logged. If a domain is specified, then hostnames with a domain part are allowed, provided the domain part matches the suffix. In addition, when a suffix is set then hostnames without a domain part have the suffix added as an optional domain part. For instance, we can set domain=mylab.com and have a machine whose DHCP hostname is \"laptop\". The IP address for that machine is available both as \"laptop\" and \"laptop.mylab.com\".\n\n You can disable setting a domain by setting this option to an empty string.";
	conf->dns.domain.a = cJSON_CreateStringReference("<any valid domain>");
	conf->dns.domain.t = CONF_STRING;
	conf->dns.domain.f = FLAG_RESTART_FTL;
	conf->dns.domain.d.s = (char*)"lan";
	conf->dns.domain.c = validate_domain;

	conf->dns.bogusPriv.k = "dns.bogusPriv";
	conf->dns.bogusPriv.h = "Should all reverse lookups for private IP ranges (i.e., 192.168.x.y, etc) which are not found in /etc/hosts or the DHCP leases file be answered with \"no such domain\" rather than being forwarded upstream?";
	conf->dns.bogusPriv.t = CONF_BOOL;
	conf->dns.bogusPriv.f = FLAG_RESTART_FTL;
	conf->dns.bogusPriv.d.b = true;
	conf->dns.bogusPriv.c = validate_stub; // Only type-based checking

	conf->dns.dnssec.k = "dns.dnssec";
	conf->dns.dnssec.h = "Validate DNS replies using DNSSEC?";
	conf->dns.dnssec.t = CONF_BOOL;
	conf->dns.dnssec.f = FLAG_RESTART_FTL;
	conf->dns.dnssec.c = validate_stub; // Only type-based checking
	conf->dns.dnssec.d.b = false;

	conf->dns.interface.k = "dns.interface";
	conf->dns.interface.h = "Interface to use for DNS (see also dnsmasq.listening.mode) and DHCP (if enabled)";
	conf->dns.interface.a = cJSON_CreateStringReference("a valid interface name");
	conf->dns.interface.t = CONF_STRING;
	conf->dns.interface.f = FLAG_RESTART_FTL;
	conf->dns.interface.d.s = (char*)"";
	conf->dns.interface.c = validate_stub; // Type-based checking + dnsmasq syntax checking

	conf->dns.hostRecord.k = "dns.hostRecord";
	conf->dns.hostRecord.h = "Add A, AAAA and PTR records to the DNS. This adds one or more names to the DNS with associated IPv4 (A) and IPv6 (AAAA) records";
	conf->dns.hostRecord.a = cJSON_CreateStringReference("<name>[,<name>....],[<IPv4-address>],[<IPv6-address>][,<TTL>]");
	conf->dns.hostRecord.t = CONF_STRING;
	conf->dns.hostRecord.f = FLAG_RESTART_FTL;
	conf->dns.hostRecord.d.s = (char*)"";
	conf->dns.hostRecord.c = validate_stub; // Type-based checking + dnsmasq syntax checking

	conf->dns.listeningMode.k = "dns.listeningMode";
	conf->dns.listeningMode.h = "Pi-hole interface listening modes";
	{
		struct enum_options listeningMode[] =
		{
			{ get_listeningMode_str(LISTEN_LOCAL), "Allow only local requests. This setting accepts DNS queries only from hosts whose address is on a local subnet, i.e., a subnet for which an interface exists on the server. It is intended to be set as a default on installation, to allow unconfigured installations to be useful but also safe from being used for DNS amplification attacks if (accidentally) running public." },
			{ get_listeningMode_str(LISTEN_SINGLE), "Permit all origins, accept only on the specified interface. Respond only to queries arriving on the specified interface. The loopback (lo) interface is automatically added to the list of interfaces to use when this option is used. Make sure your Pi-hole is properly firewalled!" },
			{ get_listeningMode_str(LISTEN_BIND), "By default, FTL binds the wildcard address. If this is not what you want, you can use this option as it forces FTL to really bind only the interfaces it is listening on. Note that this may result in issues when the interface may go down (cable unplugged, etc.). About the only time when this is useful is when running another nameserver on the same port on the same machine. This may also happen if you run a virtualization API such as libvirt. When this option is used, IP alias interface labels (e.g. enp2s0:0) are checked rather than interface names." },
			{ get_listeningMode_str(LISTEN_ALL), "Permit all origins, accept on all interfaces. Make sure your Pi-hole is properly firewalled! This truly allows any traffic to be replied to and is a dangerous thing to do as your Pi-hole could become an open resolver. You should always ask yourself if the first option doesn't work for you as well." },
			{ get_listeningMode_str(LISTEN_NONE), "Do not add any configuration concerning the listening mode to the dnsmasq configuration file. This is useful if you want to manually configure the listening mode in auxiliary configuration files. This option is really meant for advanced users only, support for this option may be limited." }
		};
		CONFIG_ADD_ENUM_OPTIONS(conf->dns.listeningMode.a, listeningMode);
	}
	conf->dns.listeningMode.t = CONF_ENUM_LISTENING_MODE;
	conf->dns.listeningMode.f = FLAG_RESTART_FTL;
	conf->dns.listeningMode.d.listeningMode = LISTEN_LOCAL;
	conf->dns.listeningMode.c = validate_stub; // Only type-based checking

	conf->dns.queryLogging.k = "dns.queryLogging";
	conf->dns.queryLogging.h = "Log DNS queries and replies to pihole.log";
	conf->dns.queryLogging.t = CONF_BOOL;
	conf->dns.queryLogging.f = FLAG_RESTART_FTL;
	conf->dns.queryLogging.d.b = true;
	conf->dns.queryLogging.c = validate_stub; // Only type-based checking

	conf->dns.cnameRecords.k = "dns.cnameRecords";
	conf->dns.cnameRecords.h = "List of CNAME records which indicate that <cname> is really <target>. If the <TTL> is given, it overwrites the value of local-ttl";
	conf->dns.cnameRecords.a = cJSON_CreateStringReference("Array of CNAMEs each on in one of the following forms: \"<cname>,<target>[,<TTL>]\"");
	conf->dns.cnameRecords.t = CONF_JSON_STRING_ARRAY;
	conf->dns.cnameRecords.f = FLAG_RESTART_FTL;
	conf->dns.cnameRecords.d.json = cJSON_CreateArray();
	conf->dns.cnameRecords.c = validate_dns_cnames;

	conf->dns.port.k = "dns.port";
	conf->dns.port.h = "Port used by the DNS server";
	conf->dns.port.t = CONF_UINT16;
	conf->dns.port.f = FLAG_RESTART_FTL;
	conf->dns.port.d.ui = 53u;
	conf->dns.port.c = validate_stub; // Only type-based checking

	// sub-struct dns.cache
	conf->dns.cache.size.k = "dns.cache.size";
	conf->dns.cache.size.h = "Cache size of the DNS server. Note that expiring cache entries naturally make room for new insertions over time. Setting this number too high will have an adverse effect as not only more space is needed, but also lookup speed gets degraded in the 10,000+ range. dnsmasq may issue a warning when you go beyond 10,000+ cache entries.";
	conf->dns.cache.size.t = CONF_UINT;
	conf->dns.cache.size.f = FLAG_RESTART_FTL;
	conf->dns.cache.size.d.ui = 10000u;
	conf->dns.cache.size.c = validate_stub; // Only type-based checking

	conf->dns.cache.optimizer.k = "dns.cache.optimizer";
	conf->dns.cache.optimizer.h = "Query cache optimizer: If a DNS name exists in the cache, but its time-to-live has expired only recently, the data will be used anyway (a refreshing from upstream is triggered). This can improve DNS query delays especially over unreliable Internet connections. This feature comes at the expense of possibly sometimes returning out-of-date data and less efficient cache utilization, since old data cannot be flushed when its TTL expires, so the cache becomes mostly least-recently-used. To mitigate issues caused by massively outdated DNS replies, the maximum overaging of cached records is limited. We strongly recommend staying below 86400 (1 day) with this option.\n Setting the TTL excess time to zero will serve stale cache data regardless how long it has expired. This is not recommended as it may lead to stale data being served for a long time. Setting this option to any negative value will disable this feature altogether.";
	conf->dns.cache.optimizer.t = CONF_INT;
	conf->dns.cache.optimizer.f = FLAG_RESTART_FTL;
	conf->dns.cache.optimizer.d.i = 3600u;
	conf->dns.cache.optimizer.c = validate_stub; // Only type-based checking

	// sub-struct dns.blocking
	conf->dns.blocking.active.k = "dns.blocking.active";
	conf->dns.blocking.active.h = "Should FTL block queries?";
	conf->dns.blocking.active.t = CONF_BOOL;
	conf->dns.blocking.active.d.b = true;
	conf->dns.blocking.active.c = validate_stub; // Only type-based checking

	conf->dns.blocking.mode.k = "dns.blocking.mode";
	conf->dns.blocking.mode.h = "How should FTL reply to blocked queries?";
	{
		struct enum_options blockingmode[] =
		{
			{ get_blocking_mode_str(MODE_NULL), "In NULL mode, which is both the default and recommended mode for Pi-hole FTLDNS, blocked queries will be answered with the \"unspecified address\" (0.0.0.0 or ::). The \"unspecified address\" is a reserved IP address specified by RFC 3513 - Internet Protocol Version 6 (IPv6) Addressing Architecture, section 2.5.2." },
			{ get_blocking_mode_str(MODE_IP_NODATA_AAAA), "In IP-NODATA-AAAA mode, blocked queries will be answered with the local IPv4 addresses of your Pi-hole. Blocked AAAA queries will be answered with NODATA-IPV6 and clients will only try to reach your Pi-hole over its static IPv4 address." },
			{ get_blocking_mode_str(MODE_IP), "In IP mode, blocked queries will be answered with the local IP addresses of your Pi-hole." },
			{ get_blocking_mode_str(MODE_NX), "In NXDOMAIN mode, blocked queries will be answered with an empty response (i.e., there won't be an answer section) and status NXDOMAIN. A NXDOMAIN response should indicate that there is no such domain to the client making the query." },
			{ get_blocking_mode_str(MODE_NODATA), "In NODATA mode, blocked queries will be answered with an empty response (no answer section) and status NODATA. A NODATA response indicates that the domain exists, but there is no record for the requested query type." }
		};
		CONFIG_ADD_ENUM_OPTIONS(conf->dns.blocking.mode.a, blockingmode);
	}
	conf->dns.blocking.mode.t = CONF_ENUM_BLOCKING_MODE;
	conf->dns.blocking.mode.d.blocking_mode = MODE_NULL;
	conf->dns.blocking.mode.c = validate_stub; // Only type-based checking

	conf->dns.revServers.k = "dns.revServers";
	conf->dns.revServers.h = "Reverse server (former also called \"conditional forwarding\") feature\n Array of reverse servers each one in one of the following forms: \"<enabled>,<ip-address>[/<prefix-len>],<server>[#<port>],<domain>\"\n\n Individual components:\n\n <enabled>: either \"true\" or \"false\"\n\n <ip-address>[/<prefix-len>]: Address range for the reverse server feature in CIDR notation. If the prefix length is omitted, either 32 (IPv4) or 128 (IPv6) are substituted (exact address match). This is almost certainly not what you want here.\n Example: \"192.168.0.0/24\" for the range 192.168.0.1 - 192.168.0.255\n\n <server>[#<port>]: Target server to be used for the reverse server feature\n Example: \"192.168.0.1#53\"\n\n <domain>: Domain used for the reverse server feature (e.g., \"fritz.box\")\n Example: \"fritz.box\"";
	conf->dns.revServers.a = cJSON_CreateStringReference("array of reverse servers each one in one of the following forms: \"<enabled>,<ip-address>[/<prefix-len>],<server>[#<port>],<domain>\", e.g., \"true,192.168.0.0/24,192.168.0.1,fritz.box\"");
	conf->dns.revServers.t = CONF_JSON_STRING_ARRAY;
	conf->dns.revServers.d.json = cJSON_CreateArray();
	conf->dns.revServers.c = validate_dns_revServers;
	conf->dns.revServers.f = FLAG_RESTART_FTL;

	// sub-struct dns.rate_limit
	conf->dns.rateLimit.count.k = "dns.rateLimit.count";
	conf->dns.rateLimit.count.h = "Rate-limited queries are answered with a REFUSED reply and not further processed by FTL.\n The default settings for FTL's rate-limiting are to permit no more than 1000 queries in 60 seconds. Both numbers can be customized independently. It is important to note that rate-limiting is happening on a per-client basis. Other clients can continue to use FTL while rate-limited clients are short-circuited at the same time.\n For this setting, both numbers, the maximum number of queries within a given time, and the length of the time interval (seconds) have to be specified. For instance, if you want to set a rate limit of 1 query per hour, the option should look like RATE_LIMIT=1/3600. The time interval is relative to when FTL has finished starting (start of the daemon + possible delay by DELAY_STARTUP) then it will advance in steps of the rate-limiting interval. If a client reaches the maximum number of queries it will be blocked until the end of the current interval. This will be logged to /var/log/pihole/FTL.log, e.g. Rate-limiting 10.0.1.39 for at least 44 seconds. If the client continues to send queries while being blocked already and this number of queries during the blocking exceeds the limit the client will continue to be blocked until the end of the next interval (FTL.log will contain lines like Still rate-limiting 10.0.1.39 as it made additional 5007 queries). As soon as the client requests less than the set limit, it will be unblocked (Ending rate-limitation of 10.0.1.39).\n Rate-limiting may be disabled altogether by setting both values to zero (this results in the same behavior as before FTL v5.7).\n How many queries are permitted...";
	conf->dns.rateLimit.count.t = CONF_UINT;
	conf->dns.rateLimit.count.d.ui = 1000;
	conf->dns.rateLimit.count.c = validate_stub; // Only type-based checking

	conf->dns.rateLimit.interval.k = "dns.rateLimit.interval";
	conf->dns.rateLimit.interval.h = "... in the set interval before rate-limiting?";
	conf->dns.rateLimit.interval.t = CONF_UINT;
	conf->dns.rateLimit.interval.d.ui = 60;
	conf->dns.rateLimit.interval.c = validate_stub; // Only type-based checking

	// sub-struct dns.special_domains
	conf->dns.specialDomains.mozillaCanary.k = "dns.specialDomains.mozillaCanary";
	conf->dns.specialDomains.mozillaCanary.h = "Should Pi-hole always replies with NXDOMAIN to A and AAAA queries of use-application-dns.net to disable Firefox automatic DNS-over-HTTP? This is following the recommendation on https://support.mozilla.org/en-US/kb/configuring-networks-disable-dns-over-https";
	conf->dns.specialDomains.mozillaCanary.t = CONF_BOOL;
	conf->dns.specialDomains.mozillaCanary.d.b = true;
	conf->dns.specialDomains.mozillaCanary.c = validate_stub; // Only type-based checking

	conf->dns.specialDomains.iCloudPrivateRelay.k = "dns.specialDomains.iCloudPrivateRelay";
	conf->dns.specialDomains.iCloudPrivateRelay.h = "Should Pi-hole always replies with NXDOMAIN to A and AAAA queries of mask.icloud.com and mask-h2.icloud.com to disable Apple's iCloud Private Relay to prevent Apple devices from bypassing Pi-hole? This is following the recommendation on https://developer.apple.com/support/prepare-your-network-for-icloud-private-relay";
	conf->dns.specialDomains.iCloudPrivateRelay.t = CONF_BOOL;
	conf->dns.specialDomains.iCloudPrivateRelay.d.b = true;
	conf->dns.specialDomains.iCloudPrivateRelay.c = validate_stub; // Only type-based checking

	// sub-struct dns.reply_addr
	conf->dns.reply.host.force4.k = "dns.reply.host.force4";
	conf->dns.reply.host.force4.h = "Use a specific IPv4 address for the Pi-hole host? By default, FTL determines the address of the interface a query arrived on and uses this address for replying to A queries with the most suitable address for the requesting client. This setting can be used to use a fixed, rather than the dynamically obtained, address when Pi-hole responds to the following names: [ \"pi.hole\", \"<the device's hostname>\", \"pi.hole.<local domain>\", \"<the device's hostname>.<local domain>\" ]";
	conf->dns.reply.host.force4.t = CONF_BOOL;
	conf->dns.reply.host.force4.d.b = false;
	conf->dns.reply.host.force4.c = validate_stub; // Only type-based checking

	conf->dns.reply.host.v4.k = "dns.reply.host.IPv4";
	conf->dns.reply.host.v4.h = "Custom IPv4 address for the Pi-hole host";
	conf->dns.reply.host.v4.a = cJSON_CreateStringReference("<valid IPv4 address> or empty string (\"\")");
	conf->dns.reply.host.v4.t = CONF_STRUCT_IN_ADDR;
	memset(&conf->dns.reply.host.v4.d.in_addr, 0, sizeof(struct in_addr));
	conf->dns.reply.host.v4.c = validate_stub; // Only type-based checking

	conf->dns.reply.host.force6.k = "dns.reply.host.force6";
	conf->dns.reply.host.force6.h = "Use a specific IPv6 address for the Pi-hole host? See description for the IPv4 variant above for further details.";
	conf->dns.reply.host.force6.t = CONF_BOOL;
	conf->dns.reply.host.force6.d.b = false;
	conf->dns.reply.host.force6.c = validate_stub; // Only type-based checking

	conf->dns.reply.host.v6.k = "dns.reply.host.IPv6";
	conf->dns.reply.host.v6.h = "Custom IPv6 address for the Pi-hole host";
	conf->dns.reply.host.v6.a = cJSON_CreateStringReference("<valid IPv6 address> or empty string (\"\")");
	conf->dns.reply.host.v6.t = CONF_STRUCT_IN6_ADDR;
	memset(&conf->dns.reply.host.v6.d.in6_addr, 0, sizeof(struct in6_addr));
	conf->dns.reply.host.v6.c = validate_stub; // Only type-based checking

	conf->dns.reply.blocking.force4.k = "dns.reply.blocking.force4";
	conf->dns.reply.blocking.force4.h = "Use a specific IPv4 address in IP blocking mode? By default, FTL determines the address of the interface a query arrived on and uses this address for replying to A queries with the most suitable address for the requesting client. This setting can be used to use a fixed, rather than the dynamically obtained, address when Pi-hole responds in the following cases: IP blocking mode is used and this query is to be blocked, regular expressions with the ;reply=IP regex extension.";
	conf->dns.reply.blocking.force4.t = CONF_BOOL;
	conf->dns.reply.blocking.force4.d.b = false;
	conf->dns.reply.blocking.force4.c = validate_stub; // Only type-based checking

	conf->dns.reply.blocking.v4.k = "dns.reply.blocking.IPv4";
	conf->dns.reply.blocking.v4.h = "Custom IPv4 address for IP blocking mode";
	conf->dns.reply.blocking.v4.a = cJSON_CreateStringReference("<valid IPv4 address> or empty string (\"\")");
	conf->dns.reply.blocking.v4.t = CONF_STRUCT_IN_ADDR;
	memset(&conf->dns.reply.blocking.v4.d.in_addr, 0, sizeof(struct in_addr));
	conf->dns.reply.blocking.v4.c = validate_stub; // Only type-based checking

	conf->dns.reply.blocking.force6.k = "dns.reply.blocking.force6";
	conf->dns.reply.blocking.force6.h = "Use a specific IPv6 address in IP blocking mode? See description for the IPv4 variant above for further details.";
	conf->dns.reply.blocking.force6.t = CONF_BOOL;
	conf->dns.reply.blocking.force6.d.b = false;
	conf->dns.reply.blocking.force6.c = validate_stub; // Only type-based checking

	conf->dns.reply.blocking.v6.k = "dns.reply.blocking.IPv6";
	conf->dns.reply.blocking.v6.h = "Custom IPv6 address for IP blocking mode";
	conf->dns.reply.blocking.v6.a = cJSON_CreateStringReference("<valid IPv6 address> or empty string (\"\")");
	conf->dns.reply.blocking.v6.t = CONF_STRUCT_IN6_ADDR;
	memset(&conf->dns.reply.blocking.v6.d.in6_addr, 0, sizeof(struct in6_addr));
	conf->dns.reply.blocking.v6.c = validate_stub; // Only type-based checking

	// sub-struct dhcp
	conf->dhcp.active.k = "dhcp.active";
	conf->dhcp.active.h = "Is the embedded DHCP server enabled?";
	conf->dhcp.active.t = CONF_BOOL;
	conf->dhcp.active.f = FLAG_RESTART_FTL;
	conf->dhcp.active.d.b = false;
	conf->dhcp.active.c = validate_stub; // Only type-based checking

	conf->dhcp.start.k = "dhcp.start";
	conf->dhcp.start.h = "Start address of the DHCP address pool";
	conf->dhcp.start.a = cJSON_CreateStringReference("<valid IPv4 address> or empty string (\"\"), e.g., \"192.168.0.10\"");
	conf->dhcp.start.t = CONF_STRUCT_IN_ADDR;
	conf->dhcp.start.f = FLAG_RESTART_FTL;
	memset(&conf->dhcp.start.d.in_addr, 0, sizeof(struct in_addr));
	conf->dhcp.start.c = validate_stub; // Only type-based checking

	conf->dhcp.end.k = "dhcp.end";
	conf->dhcp.end.h = "End address of the DHCP address pool";
	conf->dhcp.end.a = cJSON_CreateStringReference("<valid IPv4 address> or empty string (\"\"), e.g., \"192.168.0.250\"");
	conf->dhcp.end.t = CONF_STRUCT_IN_ADDR;
	conf->dhcp.end.f = FLAG_RESTART_FTL;
	memset(&conf->dhcp.end.d.in_addr, 0, sizeof(struct in_addr));
	conf->dhcp.end.c = validate_stub; // Only type-based checking

	conf->dhcp.router.k = "dhcp.router";
	conf->dhcp.router.h = "Address of the gateway to be used (typically the address of your router in a home installation)";
	conf->dhcp.router.a = cJSON_CreateStringReference("<valid IPv4 address> or empty string (\"\"), e.g., \"192.168.0.1\"");
	conf->dhcp.router.t = CONF_STRUCT_IN_ADDR;
	conf->dhcp.router.f = FLAG_RESTART_FTL;
	memset(&conf->dhcp.router.d.in_addr, 0, sizeof(struct in_addr));
	conf->dhcp.router.c = validate_stub; // Only type-based checking

	conf->dhcp.netmask.k = "dhcp.netmask";
	conf->dhcp.netmask.h = "The netmask used by your Pi-hole. For directly connected networks (i.e., networks on which the machine running Pi-hole has an interface) the netmask is optional and may be set to an empty string (\"\"): it will then be determined from the interface configuration itself. For networks which receive DHCP service via a relay agent, we cannot determine the netmask itself, so it should explicitly be specified, otherwise Pi-hole guesses based on the class (A, B or C) of the network address.";
	conf->dhcp.netmask.a = cJSON_CreateStringReference("<any valid netmask> (e.g., \"255.255.255.0\") or empty string (\"\") for auto-discovery");
	conf->dhcp.netmask.t = CONF_STRUCT_IN_ADDR;
	conf->dhcp.netmask.f = FLAG_RESTART_FTL;
	memset(&conf->dhcp.netmask.d.in_addr, 0, sizeof(struct in_addr));
	conf->dhcp.netmask.c = validate_stub; // Only type-based checking

	conf->dhcp.leaseTime.k = "dhcp.leaseTime";
	conf->dhcp.leaseTime.h = "If the lease time is given, then leases will be given for that length of time. If not given, the default lease time is one hour for IPv4 and one day for IPv6.";
	conf->dhcp.leaseTime.a = cJSON_CreateStringReference("The lease time can be in seconds, or minutes (e.g., \"45m\") or hours (e.g., \"1h\") or days (like \"2d\") or even weeks (\"1w\"). You may also use \"infinite\" as string but be aware of the drawbacks");
	conf->dhcp.leaseTime.t = CONF_STRING;
	conf->dhcp.leaseTime.f = FLAG_RESTART_FTL;
	conf->dhcp.leaseTime.d.s = (char*)"";
	conf->dhcp.leaseTime.c = validate_stub; // Type-based checking + dnsmasq syntax checking

	conf->dhcp.ipv6.k = "dhcp.ipv6";
	conf->dhcp.ipv6.h = "Should Pi-hole make an attempt to also satisfy IPv6 address requests (be aware that IPv6 works a whole lot different than IPv4)";
	conf->dhcp.ipv6.t = CONF_BOOL;
	conf->dhcp.ipv6.f = FLAG_RESTART_FTL;
	conf->dhcp.ipv6.d.b = false;
	conf->dhcp.ipv6.c = validate_stub; // Only type-based checking

	conf->dhcp.multiDNS.k = "dhcp.multiDNS";
	conf->dhcp.multiDNS.h = "Advertise DNS server multiple times to clients. Some devices will add their own proprietary DNS servers to the list of DNS servers, which can cause issues with Pi-hole. This option will advertise the Pi-hole DNS server multiple times to clients, which should prevent this from happening.";
	conf->dhcp.multiDNS.t = CONF_BOOL;
	conf->dhcp.multiDNS.f = FLAG_RESTART_FTL;
	conf->dhcp.multiDNS.d.b = false;
	conf->dhcp.multiDNS.c = validate_stub; // Only type-based checking

	conf->dhcp.rapidCommit.k = "dhcp.rapidCommit";
	conf->dhcp.rapidCommit.h = "Enable DHCPv4 Rapid Commit Option specified in RFC 4039. Should only be enabled if either the server is the only server for the subnet to avoid conflicts";
	conf->dhcp.rapidCommit.t = CONF_BOOL;
	conf->dhcp.rapidCommit.f = FLAG_RESTART_FTL;
	conf->dhcp.rapidCommit.d.b = false;
	conf->dhcp.rapidCommit.c = validate_stub; // Only type-based checking

	conf->dhcp.logging.k = "dhcp.logging";
	conf->dhcp.logging.h = "Enable logging for DHCP. This will log all relevant DHCP-related activity, including, e.g., all the options sent to DHCP clients and the tags used to determine them (if any). This can be useful for debugging DHCP issues. The generated output is saved to the file specified by files.log.dnsmasq below.";
	conf->dhcp.logging.t = CONF_BOOL;
	conf->dhcp.logging.f = FLAG_RESTART_FTL;
	conf->dhcp.logging.d.b = false;
	conf->dhcp.logging.c = validate_stub; // Only type-based checking

	conf->dhcp.ignoreUnknownClients.k = "dhcp.ignoreUnknownClients";
	conf->dhcp.ignoreUnknownClients.h = "Ignore unknown DHCP clients.\n If this option is set, Pi-hole ignores all clients which are not explicitly configured through dhcp.hosts. This can be useful to prevent unauthorized clients from getting an IP address from the DHCP server.\n It should be noted that this option is not a security feature, as clients can still assign themselves an IP address and use the network. It is merely a convenience feature to prevent unknown clients from getting a valid IP configuration assigned automatically.\n Note that you will need to configure new clients manually in dhcp.hosts before they can use the network when this feature is enabled.";
	conf->dhcp.ignoreUnknownClients.t = CONF_BOOL;
	conf->dhcp.ignoreUnknownClients.f = FLAG_RESTART_FTL;
	conf->dhcp.ignoreUnknownClients.d.b = false;
	conf->dhcp.ignoreUnknownClients.c = validate_stub; // Only type-based checking

	conf->dhcp.hosts.k = "dhcp.hosts";
	conf->dhcp.hosts.h = "Per host parameters for the DHCP server. This allows a machine with a particular hardware address to be always allocated the same hostname, IP address and lease time or to specify static DHCP leases";
	conf->dhcp.hosts.a = cJSON_CreateStringReference("Array of static leases each on in one of the following forms: \"[<hwaddr>][,id:<client_id>|*][,set:<tag>][,tag:<tag>][,<ipaddr>][,<hostname>][,<lease_time>][,ignore]\"");
	conf->dhcp.hosts.t = CONF_JSON_STRING_ARRAY;
	conf->dhcp.hosts.f = FLAG_RESTART_FTL;
	conf->dhcp.hosts.d.json = cJSON_CreateArray();
	conf->dhcp.hosts.c = validate_stub; // Type-based checking + dnsmasq syntax checking


	// struct ntp
	conf->ntp.ipv4.active.k = "ntp.ipv4.active";
	conf->ntp.ipv4.active.h = "Should FTL act as network time protocol (NTP) server (IPv4)?";
	conf->ntp.ipv4.active.t = CONF_BOOL;
	conf->ntp.ipv4.active.f = FLAG_RESTART_FTL;
	conf->ntp.ipv4.active.d.b = true;
	conf->ntp.ipv4.active.c = validate_stub; // Only type-based checking

	conf->ntp.ipv4.address.k = "ntp.ipv4.address";
	conf->ntp.ipv4.address.h = "IPv4 address to listen on for NTP requests";
	conf->ntp.ipv4.address.a = cJSON_CreateStringReference("<valid IPv4 address> or empty string (\"\") for wildcard (0.0.0.0)");
	conf->ntp.ipv4.address.t = CONF_STRUCT_IN_ADDR;
	conf->ntp.ipv4.address.f = FLAG_RESTART_FTL;
	memset(&conf->ntp.ipv4.address.d.in_addr, 0, sizeof(struct in_addr));
	conf->ntp.ipv4.address.c = validate_stub; // Only type-based checking

	conf->ntp.ipv6.active.k = "ntp.ipv6.active";
	conf->ntp.ipv6.active.h = "Should FTL act as network time protocol (NTP) server (IPv6)?";
	conf->ntp.ipv6.active.t = CONF_BOOL;
	conf->ntp.ipv6.active.f = FLAG_RESTART_FTL;
	conf->ntp.ipv6.active.d.b = true;
	conf->ntp.ipv6.active.c = validate_stub; // Only type-based checking

	conf->ntp.ipv6.address.k = "ntp.ipv6.address";
	conf->ntp.ipv6.address.h = "IPv6 address to listen on for NTP requests";
	conf->ntp.ipv6.address.a = cJSON_CreateStringReference("<valid IPv6 address> or empty string (\"\") for wildcard (::)");
	conf->ntp.ipv6.address.t = CONF_STRUCT_IN6_ADDR;
	conf->ntp.ipv6.address.f = FLAG_RESTART_FTL;
	memset(&conf->ntp.ipv6.address.d.in6_addr, 0, sizeof(struct in6_addr));
	conf->ntp.ipv6.address.c = validate_stub; // Only type-based checking

	conf->ntp.sync.server.k = "ntp.sync.server";
	conf->ntp.sync.server.h = "NTP upstream server to sync with, e.g., \"pool.ntp.org\". Note that the NTP server should be located as close as possible to you in order to minimize the time offset possibly introduced by different routing paths.";
	conf->ntp.sync.server.a = cJSON_CreateStringReference("valid NTP upstream server");
	conf->ntp.sync.server.t = CONF_STRING;
	conf->ntp.sync.server.d.s = (char*)"pool.ntp.org";
	conf->ntp.sync.server.c = validate_stub; // Only type-based checking

	conf->ntp.sync.interval.k = "ntp.sync.interval";
	conf->ntp.sync.interval.h = "Interval in seconds between successive synchronization attempts with the NTP server";
	conf->ntp.sync.interval.t = CONF_UINT;
	conf->ntp.sync.interval.d.ui = 3600;
	conf->ntp.sync.interval.c = validate_stub; // Only type-based checking

	conf->ntp.sync.count.k = "ntp.sync.count";
	conf->ntp.sync.count.h = "Number of NTP syncs to perform and average before updating the system time";
	conf->ntp.sync.count.t = CONF_UINT;
	conf->ntp.sync.count.d.ui = 8;
	conf->ntp.sync.count.c = validate_stub; // Only type-based checking

	conf->ntp.rtc.set.k = "ntp.rtc.set";
	conf->ntp.rtc.set.h = "Should FTL update a real-time clock (RTC) if available?";
	conf->ntp.rtc.set.t = CONF_BOOL;
	conf->ntp.rtc.set.d.b = true;
	conf->ntp.rtc.set.c = validate_stub; // Only type-based checking

	conf->ntp.rtc.device.k = "ntp.rtc.device";
	conf->ntp.rtc.device.h = "Path to the RTC device to update. Leave empty for auto-discovery";
	conf->ntp.rtc.device.a = cJSON_CreateStringReference("Path to the RTC device, e.g., \"/dev/rtc0\"");
	conf->ntp.rtc.device.t = CONF_STRING;
	conf->ntp.rtc.device.d.s = (char*)"";
	conf->ntp.rtc.device.c = validate_stub; // Only type-based checking

	conf->ntp.rtc.utc.k = "ntp.rtc.utc";
	conf->ntp.rtc.utc.h = "Should the RTC be set to UTC?";
	conf->ntp.rtc.utc.t = CONF_BOOL;
	conf->ntp.rtc.utc.d.b = true;
	conf->ntp.rtc.utc.c = validate_stub; // Only type-based checking


	// struct resolver
	conf->resolver.resolveIPv6.k = "resolver.resolveIPv6";
	conf->resolver.resolveIPv6.h = "Should FTL try to resolve IPv6 addresses to hostnames?";
	conf->resolver.resolveIPv6.t = CONF_BOOL;
	conf->resolver.resolveIPv6.d.b = true;
	conf->resolver.resolveIPv6.c = validate_stub; // Only type-based checking

	conf->resolver.resolveIPv4.k = "resolver.resolveIPv4";
	conf->resolver.resolveIPv4.h = "Should FTL try to resolve IPv4 addresses to hostnames?";
	conf->resolver.resolveIPv4.t = CONF_BOOL;
	conf->resolver.resolveIPv4.d.b = true;
	conf->resolver.resolveIPv4.c = validate_stub; // Only type-based checking

	conf->resolver.networkNames.k = "resolver.networkNames";
	conf->resolver.networkNames.h = "Control whether FTL should use the fallback option to try to obtain client names from checking the network table. This behavior can be disabled with this option.\n Assume an IPv6 client without a host names. However, the network table knows - though the client's MAC address - that this is the same device where we have a host name for another IP address (e.g., a DHCP server managed IPv4 address). In this case, we use the host name associated to the other address as this is the same device.";
	conf->resolver.networkNames.t = CONF_BOOL;
	conf->resolver.networkNames.d.b = true;
	conf->resolver.networkNames.c = validate_stub; // Only type-based checking

	conf->resolver.refreshNames.k = "resolver.refreshNames";
	conf->resolver.refreshNames.h = "With this option, you can change how (and if) hourly PTR requests are made to check for changes in client and upstream server hostnames.";
	{
		struct enum_options refreshNames[] =
		{
			{ get_refresh_hostnames_str(REFRESH_IPV4_ONLY), "Do hourly PTR lookups only for IPv4 addresses. This is the new default since Pi-hole FTL v5.3.2. It should resolve issues with more and more very short-lived PE IPv6 addresses coming up in a lot of networks." },
			{ get_refresh_hostnames_str(REFRESH_ALL), "Do hourly PTR lookups for all addresses. This was the default until FTL v5.3(.1). It has been replaced as it can create a lot of PTR queries for those with many IPv6 addresses in their networks." },
			{ get_refresh_hostnames_str(REFRESH_UNKNOWN), "Only resolve unknown hostnames. Already existing hostnames are never refreshed, i.e., there will be no PTR queries made for clients where hostnames are known. This also means that known hostnames will not be updated once known." },
			{ get_refresh_hostnames_str(REFRESH_NONE), "Don't do any hourly PTR lookups. This means we look host names up exactly once (when we first see a client) and never again. You may miss future changes of host names." }
		};
		CONFIG_ADD_ENUM_OPTIONS(conf->resolver.refreshNames.a, refreshNames);
	}
	conf->resolver.refreshNames.t = CONF_ENUM_REFRESH_HOSTNAMES;
	conf->resolver.refreshNames.d.refresh_hostnames = REFRESH_IPV4_ONLY;
	conf->resolver.refreshNames.c = validate_stub; // Only type-based checking


	// struct database
	conf->database.DBimport.k = "database.DBimport";
	conf->database.DBimport.h = "Should FTL load information from the database on startup to be aware of the most recent history?";
	conf->database.DBimport.t = CONF_BOOL;
	conf->database.DBimport.d.b = true;
	conf->database.DBimport.c = validate_stub; // Only type-based checking

	conf->database.maxDBdays.k = "database.maxDBdays";
	conf->database.maxDBdays.h = "How long should queries be stored in the database [days]?";
	conf->database.maxDBdays.t = CONF_INT;
	conf->database.maxDBdays.d.i = (365/4);
	conf->database.maxDBdays.c = validate_stub; // Only type-based checking

	conf->database.DBinterval.k = "database.DBinterval";
	conf->database.DBinterval.h = "How often do we store queries in FTL's database [seconds]?";
	conf->database.DBinterval.t = CONF_UINT;
	conf->database.DBinterval.d.ui = 60;
	conf->database.DBinterval.c = validate_stub; // Only type-based checking

	conf->database.useWAL.k = "database.useWAL";
	conf->database.useWAL.h = "Should FTL enable Write-Ahead Log (WAL) mode for the on-disk query database (configured via files.database)?\n It is recommended to leave this setting enabled for performance reasons. About the only reason to disable WAL mode is if you are experiencing specific issues with it, e.g., when using a database that is accessed from multiple hosts via a network share. When this setting is disabled, FTL will use SQLite3's default journal mode (rollback journal in DELETE mode).";
	conf->database.useWAL.t = CONF_BOOL;
	// Note: We would not necessarily need to restart FTL when this setting
	// is changed, but we do it anyway as this ensures the database is
	// properly re-initialized and the new journal mode is used. As this is
	// a setting that will be changed very rarely, this seems the better
	// compromise than adding special code that can transform the database
	// while being active.
	// The in-memory database is not affected by this setting as it uses a
	// MEMORY journal mode anyway (there is nothing to be restored after power
	// loss). The gravity database is also not affected as it is only written
	// to on an individual basis (explicit API calls) and not continuously
	// (like the query database).
	conf->database.useWAL.f = FLAG_RESTART_FTL;
	conf->database.useWAL.d.b = true;
	conf->database.useWAL.c = validate_stub; // Only type-based checking

	// sub-struct database.network
	conf->database.network.parseARPcache.k = "database.network.parseARPcache";
	conf->database.network.parseARPcache.h = "Should FTL analyze the local ARP cache? When disabled, client identification and the network table will stop working reliably.";
	conf->database.network.parseARPcache.t = CONF_BOOL;
	conf->database.network.parseARPcache.d.b = true;
	conf->database.network.parseARPcache.c = validate_stub; // Only type-based checking

	conf->database.network.expire.k = "database.network.expire";
	conf->database.network.expire.h = "How long should IP addresses be kept in the network_addresses table [days]? IP addresses (and associated host names) older than the specified number of days are removed to avoid dead entries in the network overview table.";
	conf->database.network.expire.t = CONF_UINT;
	conf->database.network.expire.d.ui = conf->database.maxDBdays.d.ui;
	conf->database.network.expire.c = validate_stub; // Only type-based checking


	// struct http
	conf->webserver.domain.k = "webserver.domain";
	conf->webserver.domain.h = "On which domain is the web interface served?";
	conf->webserver.domain.a = cJSON_CreateStringReference("<valid domain>");
	conf->webserver.domain.t = CONF_STRING;
	conf->webserver.domain.f = FLAG_RESTART_FTL;
	conf->webserver.domain.d.s = (char*)"pi.hole";
	conf->webserver.domain.c = validate_domain;

	conf->webserver.acl.k = "webserver.acl";
	conf->webserver.acl.h = "Webserver access control list (ACL) allowing for restrictions to be put on the list of IP addresses which have access to the web server. The ACL is a comma separated list of IP subnets, where each subnet is prepended by either a - or a + sign. A plus sign means allow, where a minus sign means deny. If a subnet mask is omitted, such as -1.2.3.4, this means to deny only that single IP address. If this value is not set (empty string), all accesses are allowed. Otherwise, the default setting is to deny all accesses. On each request the full list is traversed, and the last (!) match wins. IPv6 addresses may be specified in CIDR-form [a:b::c]/64.\n\n Example 1: acl = \"+127.0.0.1,+[::1]\"\n ---> deny all access, except from 127.0.0.1 and ::1,\n Example 2: acl = \"+192.168.0.0/16\"\n ---> deny all accesses, except from the 192.168.0.0/16 subnet,\n Example 3: acl = \"+[::]/0\" ---> allow only IPv6 access.";
	conf->webserver.acl.a = cJSON_CreateStringReference("<valid ACL>");
	conf->webserver.acl.f = FLAG_RESTART_FTL;
	conf->webserver.acl.t = CONF_STRING;
	conf->webserver.acl.d.s = (char*)"";
	conf->webserver.acl.c = validate_stub; // Type-based checking + civetweb syntax checking

	conf->webserver.port.k = "webserver.port";
	conf->webserver.port.h = "Ports to be used by the webserver.\n Comma-separated list of ports to listen on. It is possible to specify an IP address to bind to. In this case, an IP address and a colon must be prepended to the port number. For example, to bind to the loopback interface on port 80 (IPv4) and to all interfaces port 8080 (IPv4), use \"127.0.0.1:80,8080\". \"[::]:80\" can be used to listen to IPv6 connections to port 80. IPv6 addresses of network interfaces can be specified as well, e.g. \"[::1]:80\" for the IPv6 loopback interface. [::]:80 will bind to port 80 IPv6 only.\n In order to use port 80 for all interfaces, both IPv4 and IPv6, use either the configuration \"80,[::]:80\" (create one socket for IPv4 and one for IPv6 only), or \"+80\" (create one socket for both, IPv4 and IPv6). The + notation to use IPv4 and IPv6 will only work if no network interface is specified. Depending on your operating system version and IPv6 network environment, some configurations might not work as expected, so you have to test to find the configuration most suitable for your needs. In case \"+80\" does not work for your environment, you need to use \"80,[::]:80\".\n If the port is TLS/SSL, a letter 's' must be appended, for example, \"80,443s\" will open port 80 and port 443, and connections on port 443 will be encrypted. For non-encrypted ports, it is allowed to append letter 'r' (as in redirect). Redirected ports will redirect all their traffic to the first configured SSL port. For example, if webserver.port is \"80r,443s\", then all HTTP traffic coming at port 80 will be redirected to HTTPS port 443. If this value is not set (empty string), the web server will not be started and, hence, the API will not be available.";
	conf->webserver.port.a = cJSON_CreateStringReference("comma-separated list of <[ip_address:]port>");
	conf->webserver.port.f = FLAG_RESTART_FTL;
	conf->webserver.port.t = CONF_STRING;
	conf->webserver.port.d.s = (char*)"80,[::]:80,443s,[::]:443s";
	conf->webserver.port.c = validate_stub; // Type-based checking + civetweb syntax checking

	conf->webserver.tls.rev_proxy.k = "webserver.tls.rev_proxy";
	conf->webserver.tls.rev_proxy.h = "Is Pi-hole running behind a reverse proxy? If yes, Pi-hole will not consider HTTP-only connections being insecure. This is useful if you are running Pi-hole in a trusted environment, for example, in a local network, and you are using a reverse proxy to provide TLS encryption, e.g., by using Traefik (docker). If you are using a reverse proxy, you can alternatively set webserver.tls.cert to the path of the TLS certificate file and let Pi-hole handle true end-to-end encryption.";
	conf->webserver.tls.rev_proxy.t = CONF_BOOL;
	conf->webserver.tls.rev_proxy.d.b = false;
	conf->webserver.tls.rev_proxy.c = validate_stub; // Only type-based checking

	conf->webserver.tls.cert.k = "webserver.tls.cert";
	conf->webserver.tls.cert.h = "Path to the TLS (SSL) certificate file. This option is only required when at least one of webserver.port is TLS. The file must be in PEM format, and it must have both, private key and certificate (the *.pem file created must contain a 'CERTIFICATE' section as well as a 'RSA PRIVATE KEY' section).\n The *.pem file can be created using\n     cp server.crt server.pem\n     cat server.key >> server.pem\n if you have these files instead";
	conf->webserver.tls.cert.a = cJSON_CreateStringReference("<valid TLS certificate file (*.pem)>");
	conf->webserver.tls.cert.f = FLAG_RESTART_FTL;
	conf->webserver.tls.cert.t = CONF_STRING;
	conf->webserver.tls.cert.d.s = (char*)"/etc/pihole/tls.pem";
	conf->webserver.tls.cert.c = validate_filepath;

	conf->webserver.session.timeout.k = "webserver.session.timeout";
	conf->webserver.session.timeout.h = "Session timeout in seconds. If a session is inactive for more than this time, it will be terminated. Sessions are continuously refreshed by the web interface, preventing sessions from timing out while the web interface is open.\n This option may also be used to make logins persistent for long times, e.g. 86400 seconds (24 hours), 604800 seconds (7 days) or 2592000 seconds (30 days). Note that the total number of concurrent sessions is limited so setting this value too high may result in users being rejected and unable to log in if there are already too many sessions active.";
	conf->webserver.session.timeout.t = CONF_UINT;
	conf->webserver.session.timeout.d.ui = 1800u;
	conf->webserver.session.timeout.c = validate_stub; // Only type-based checking

	conf->webserver.session.restore.k = "webserver.session.restore";
	conf->webserver.session.restore.h = "Should Pi-hole backup and restore sessions from the database? This is useful if you want to keep your sessions after a restart of the web interface.";
	conf->webserver.session.restore.t = CONF_BOOL;
	conf->webserver.session.restore.d.b = true;
	conf->webserver.session.restore.c = validate_stub; // Only type-based checking

	// sub-struct paths
	conf->webserver.paths.webroot.k = "webserver.paths.webroot";
	conf->webserver.paths.webroot.h = "Server root on the host";
	conf->webserver.paths.webroot.a = cJSON_CreateStringReference("<valid path>");
	conf->webserver.paths.webroot.t = CONF_STRING;
	conf->webserver.paths.webroot.f = FLAG_RESTART_FTL;
	conf->webserver.paths.webroot.d.s = (char*)"/var/www/html";
	conf->webserver.paths.webroot.c = validate_filepath;

	conf->webserver.paths.webhome.k = "webserver.paths.webhome";
	conf->webserver.paths.webhome.h = "Sub-directory of the root containing the web interface";
	conf->webserver.paths.webhome.a = cJSON_CreateStringReference("<valid subpath>, both slashes are needed!");
	conf->webserver.paths.webhome.t = CONF_STRING;
	conf->webserver.paths.webhome.f = FLAG_RESTART_FTL;
	conf->webserver.paths.webhome.d.s = (char*)"/admin/";
	conf->webserver.paths.webhome.c = validate_filepath;

	// sub-struct interface
	conf->webserver.interface.boxed.k = "webserver.interface.boxed";
	conf->webserver.interface.boxed.h = "Should the web interface use the boxed layout?";
	conf->webserver.interface.boxed.t = CONF_BOOL;
	conf->webserver.interface.boxed.d.b = true;
	conf->webserver.interface.boxed.c = validate_stub; // Only type-based checking

	conf->webserver.interface.theme.k = "webserver.interface.theme";
	conf->webserver.interface.theme.h = "Theme used by the Pi-hole web interface";
	{
		struct enum_options themes[THEME_MAX];
		for(unsigned int i = 0; i < THEME_MAX; i++)
		{
			themes[i].item = webthemes[i].name;
			themes[i].description = webthemes[i].description;
		}
		CONFIG_ADD_ENUM_OPTIONS(conf->webserver.interface.theme.a, themes);
	}
	conf->webserver.interface.theme.t = CONF_ENUM_WEB_THEME;
	conf->webserver.interface.theme.d.web_theme = THEME_DEFAULT_AUTO;
	conf->webserver.interface.theme.c = validate_stub; // Only type-based checking

	// sub-struct api
	conf->webserver.api.max_sessions.k = "webserver.api.max_sessions";
	conf->webserver.api.max_sessions.h = "Number of concurrent sessions allowed for the API. If the number of sessions exceeds this value, no new sessions will be allowed until the number of sessions drops due to session expiration or logout. Note that the number of concurrent sessions is irrelevant if authentication is disabled as no sessions are used in this case.";
	conf->webserver.api.max_sessions.t = CONF_UINT16;
	conf->webserver.api.max_sessions.d.u16 = 16;
	conf->webserver.api.max_sessions.f = FLAG_RESTART_FTL;
	conf->webserver.api.max_sessions.c = validate_stub; // Only type-based checking

	conf->webserver.api.prettyJSON.k = "webserver.api.prettyJSON";
	conf->webserver.api.prettyJSON.h = "Should FTL prettify the API output (add extra spaces, newlines and indentation)?";
	conf->webserver.api.prettyJSON.t = CONF_BOOL;
	conf->webserver.api.prettyJSON.d.b = false;
	conf->webserver.api.prettyJSON.c = validate_stub; // Only type-based checking

	conf->webserver.api.pwhash.k = "webserver.api.pwhash";
	conf->webserver.api.pwhash.h = "API password hash";
	conf->webserver.api.pwhash.a = cJSON_CreateStringReference("<valid Pi-hole password hash>");
	conf->webserver.api.pwhash.t = CONF_STRING;
	conf->webserver.api.pwhash.f = FLAG_INVALIDATE_SESSIONS;
	conf->webserver.api.pwhash.d.s = (char*)"";
	conf->webserver.api.pwhash.c = validate_stub; // Only type-based checking

	conf->webserver.api.password.k = "webserver.api.password";
	conf->webserver.api.password.h = "Pi-hole web interface and API password. When set to something different than \""PASSWORD_VALUE"\", this property will compute the corresponding password hash to set webserver.api.pwhash";
	conf->webserver.api.password.a = cJSON_CreateStringReference("<valid Pi-hole password>");
	conf->webserver.api.password.t = CONF_PASSWORD;
	conf->webserver.api.password.f = FLAG_PSEUDO_ITEM | FLAG_INVALIDATE_SESSIONS;
	conf->webserver.api.password.d.s = (char*)"";
	conf->webserver.api.password.c = validate_stub; // Only type-based checking

	conf->webserver.api.totp_secret.k = "webserver.api.totp_secret";
	conf->webserver.api.totp_secret.h = "Pi-hole 2FA TOTP secret. When set to something different than \"""\", 2FA authentication will be enforced for the API and the web interface. This setting is write-only, you can not read the secret back.";
	conf->webserver.api.totp_secret.a = cJSON_CreateStringReference("<valid TOTP secret (20 Bytes in Base32 encoding)>");
	conf->webserver.api.totp_secret.t = CONF_STRING;
	conf->webserver.api.totp_secret.f = FLAG_WRITE_ONLY | FLAG_INVALIDATE_SESSIONS;
	conf->webserver.api.totp_secret.d.s = (char*)"";
	conf->webserver.api.totp_secret.c = validate_stub; // Only type-based checking

	conf->webserver.api.app_pwhash.k = "webserver.api.app_pwhash";
	conf->webserver.api.app_pwhash.h = "Pi-hole application password.\n After you turn on two-factor (2FA) verification and set up an Authenticator app, you may run into issues if you use apps or other services that don't support two-step verification. In this case, you can create and use an app password to sign in. An app password is a long, randomly generated password that can be used instead of your regular password + TOTP token when signing in to the API. The app password can be generated through the API and will be shown only once. You can revoke the app password at any time. If you revoke the app password, be sure to generate a new one and update your app with the new password.";
	conf->webserver.api.app_pwhash.a = cJSON_CreateStringReference("<valid Pi-hole password hash>");
	conf->webserver.api.app_pwhash.t = CONF_STRING;
	conf->webserver.api.app_pwhash.f = FLAG_INVALIDATE_SESSIONS;
	conf->webserver.api.app_pwhash.d.s = (char*)"";
	conf->webserver.api.app_pwhash.c = validate_stub; // Only type-based checking

	conf->webserver.api.app_sudo.k = "webserver.api.app_sudo";
<<<<<<< HEAD
	conf->webserver.api.app_sudo.h = "Should application password API sessions be allowed to modify config settings?\n Setting this to true allows third-party applications using the application password to modify advanced settings, e.g., the upstream DNS servers, DHCP server settings, or changing passwords. This setting should only be enabled if really needed and only if you trust the applications using the application password.";
=======
	conf->webserver.api.app_sudo.h = "Should application password API sessions be allowed to modify config settings?\n Setting this to true allows third-party applications using the application password to modify settings, e.g., the upstream DNS servers, DHCP server settings, or changing passwords. This setting should only be enabled if really needed and only if you trust the applications using the application password.";
>>>>>>> 76cfb5b8
	conf->webserver.api.app_sudo.t = CONF_BOOL;
	conf->webserver.api.app_sudo.d.b = false;
	conf->webserver.api.app_sudo.c = validate_stub; // Only type-based checking

<<<<<<< HEAD
	conf->webserver.api.cli_pw.k = "webserver.api.cli_pw";
	conf->webserver.api.cli_pw.h = "Should FTL create a temporary CLI password? This password is stored in clear in /etc/pihole and can be used by the CLI (pihole ...  commands) to authenticate against the API. Note that the password is only valid for the current session and regenerated on each FTL restart. Sessions initiated with this password cannot modify the Pi-hole configuration (change passwords, etc.) for security reasons but can still use the API to query data and manage lists.";
	conf->webserver.api.cli_pw.t = CONF_BOOL;
	conf->webserver.api.cli_pw.d.b = true;
	conf->webserver.api.cli_pw.c = validate_stub; // Only type-based checking

=======
>>>>>>> 76cfb5b8
	conf->webserver.api.excludeClients.k = "webserver.api.excludeClients";
	conf->webserver.api.excludeClients.h = "Array of clients to be excluded from certain API responses (regex):\n - Query Log (/api/queries)\n - Top Clients (/api/stats/top_clients)\n This setting accepts both IP addresses (IPv4 and IPv6) as well as hostnames.\n Note that backslashes \"\\\" need to be escaped, i.e. \"\\\\\" in this setting\n\n Example: [ \"^192\\\\.168\\\\.2\\\\.56$\", \"^fe80::341:[0-9a-f]*$\", \"^localhost$\" ]";
	conf->webserver.api.excludeClients.a = cJSON_CreateStringReference("array of regular expressions describing clients");
	conf->webserver.api.excludeClients.t = CONF_JSON_STRING_ARRAY;
	conf->webserver.api.excludeClients.d.json = cJSON_CreateArray();
	conf->webserver.api.excludeClients.c = validate_regex_array;

	conf->webserver.api.excludeDomains.k = "webserver.api.excludeDomains";
	conf->webserver.api.excludeDomains.h = "Array of domains to be excluded from certain API responses (regex):\n - Query Log (/api/queries)\n - Top Clients (/api/stats/top_domains)\n Note that backslashes \"\\\" need to be escaped, i.e. \"\\\\\" in this setting\n\n Example: [ \"(^|\\\\.)\\\\.google\\\\.de$\", \"\\\\.pi-hole\\\\.net$\" ]";
	conf->webserver.api.excludeDomains.a = cJSON_CreateStringReference("array of regular expressions describing domains");
	conf->webserver.api.excludeDomains.t = CONF_JSON_STRING_ARRAY;
	conf->webserver.api.excludeDomains.d.json = cJSON_CreateArray();
	conf->webserver.api.excludeDomains.c = validate_regex_array;

	conf->webserver.api.maxHistory.k = "webserver.api.maxHistory";
	conf->webserver.api.maxHistory.h = "How much history should be imported from the database and returned by the API [seconds]? (max 24*60*60 = 86400)";
	conf->webserver.api.maxHistory.t = CONF_UINT;
	conf->webserver.api.maxHistory.d.ui = MAXLOGAGE*3600;
	conf->webserver.api.maxHistory.c = validate_stub; // Only type-based checking

	conf->webserver.api.maxClients.k = "webserver.api.maxClients";
	conf->webserver.api.maxClients.h = "Up to how many clients should be returned in the activity graph endpoint (/api/history/clients)?\n This setting can be overwritten at run-time using the parameter N. Setting this to 0 will always send all clients. Be aware that this may be challenging for the GUI if you have many (think > 1.000 clients) in your network";
	conf->webserver.api.maxClients.t = CONF_UINT16;
	conf->webserver.api.maxClients.d.u16 = 10;
	conf->webserver.api.maxClients.c = validate_stub; // Only type-based checking

	conf->webserver.api.client_history_global_max.k = "webserver.api.client_history_global_max";
	conf->webserver.api.client_history_global_max.h = "How should the API compute the most active clients? If set to true, the API will return the clients with the most queries globally (within 24 hours). If set to false, the API will return the clients with the most queries per time slot individually.";
	conf->webserver.api.client_history_global_max.t = CONF_BOOL;
	conf->webserver.api.client_history_global_max.d.b = true;
	conf->webserver.api.client_history_global_max.c = validate_stub; // Only type-based checking

	conf->webserver.api.allow_destructive.k = "webserver.api.allow_destructive";
	conf->webserver.api.allow_destructive.h = "Allow destructive API calls (e.g. deleting all queries, powering off the system, ...)";
	conf->webserver.api.allow_destructive.t = CONF_BOOL;
	conf->webserver.api.allow_destructive.d.b = true;
	conf->webserver.api.allow_destructive.c = validate_stub; // Only type-based checking

	// sub-struct webserver.api.temp
	conf->webserver.api.temp.limit.k = "webserver.api.temp.limit";
	conf->webserver.api.temp.limit.h = "Which upper temperature limit should be used by Pi-hole? Temperatures above this limit will be shown as \"hot\". The number specified here is in the unit defined below";
	conf->webserver.api.temp.limit.t = CONF_DOUBLE;
	conf->webserver.api.temp.limit.d.d = 60.0; // °C
	conf->webserver.api.temp.limit.c = validate_stub; // Only type-based checking

	conf->webserver.api.temp.unit.k = "webserver.api.temp.unit";
	conf->webserver.api.temp.unit.h = "Which temperature unit should be used for temperatures processed by FTL?";
	{
		struct enum_options temp_unit[] =
		{
			{ "C", "Celsius" },
			{ "F", "Fahrenheit" },
			{ "K", "Kelvin" },
		};
		CONFIG_ADD_ENUM_OPTIONS(conf->webserver.api.temp.unit.a, temp_unit);
	}
	conf->webserver.api.temp.unit.t = CONF_ENUM_TEMP_UNIT;
	conf->webserver.api.temp.unit.d.temp_unit = TEMP_UNIT_C;
	conf->webserver.api.temp.unit.c = validate_stub; // Only type-based checking

	// struct files
	conf->files.pid.k = "files.pid";
	conf->files.pid.h = "The file which contains the PID of FTL's main process.";
	conf->files.pid.a = cJSON_CreateStringReference("<any writable file>");
	conf->files.pid.t = CONF_STRING;
	conf->files.pid.f = FLAG_RESTART_FTL;
	conf->files.pid.d.s = (char*)"/run/pihole-FTL.pid";
	conf->files.pid.c = validate_filepath;

	conf->files.database.k = "files.database";
	conf->files.database.h = "The location of FTL's long-term database";
	conf->files.database.a = cJSON_CreateStringReference("<any FTL database>");
	conf->files.database.t = CONF_STRING;
	conf->files.database.d.s = (char*)"/etc/pihole/pihole-FTL.db";
	conf->files.database.c = validate_filepath;

	conf->files.gravity.k = "files.gravity";
	conf->files.gravity.h = "The location of Pi-hole's gravity database";
	conf->files.gravity.a = cJSON_CreateStringReference("<any Pi-hole gravity database>");
	conf->files.gravity.t = CONF_STRING;
	conf->files.gravity.f = FLAG_RESTART_FTL;
	conf->files.gravity.d.s = (char*)"/etc/pihole/gravity.db";
	conf->files.gravity.c = validate_filepath;

	conf->files.gravity_tmp.k = "files.gravity_tmp";
	conf->files.gravity_tmp.h = "A temporary directory where Pi-hole can store files during gravity updates. This directory must be writable by the user running gravity (typically pihole).";
	conf->files.gravity_tmp.a = cJSON_CreateStringReference("<any existing world-writable writable directory>");
	conf->files.gravity_tmp.t = CONF_STRING;
	conf->files.gravity_tmp.f = FLAG_RESTART_FTL;
	conf->files.gravity_tmp.d.s = (char*)"/tmp";
	conf->files.gravity_tmp.c = validate_stub; // Only type-based checking

	conf->files.macvendor.k = "files.macvendor";
	conf->files.macvendor.h = "The database containing MAC -> Vendor information for the network table";
	conf->files.macvendor.a = cJSON_CreateStringReference("<any Pi-hole macvendor database>");
	conf->files.macvendor.t = CONF_STRING;
	conf->files.macvendor.d.s = (char*)"/etc/pihole/macvendor.db";
	conf->files.macvendor.c = validate_filepath;

	conf->files.setupVars.k = "files.setupVars";
	conf->files.setupVars.h = "The old config file of Pi-hole used before v6.0";
	conf->files.setupVars.a = cJSON_CreateStringReference("<any Pi-hole setupVars file>");
	conf->files.setupVars.t = CONF_STRING;
	conf->files.setupVars.d.s = (char*)"/etc/pihole/setupVars.conf";
	conf->files.setupVars.c = validate_filepath;

	conf->files.pcap.k = "files.pcap";
	conf->files.pcap.h = "An optional file containing a pcap capture of the network traffic. This file is used for debugging purposes only. If you don't know what this is, you don't need it.\n Setting this to an empty string disables pcap recording. The file must be writable by the user running FTL (typically pihole). Failure to write to this file will prevent the DNS resolver from starting. The file is appended to if it already exists.";
	conf->files.pcap.a = cJSON_CreateStringReference("<any writable pcap file>");
	conf->files.pcap.t = CONF_STRING;
	conf->files.pcap.f = FLAG_RESTART_FTL;
	conf->files.pcap.d.s = (char*)"";
	conf->files.pcap.c = validate_filepath_empty;

	// sub-struct files.log
	// conf->files.log.ftl is set in a separate function

	conf->files.log.webserver.k = "files.log.webserver";
	conf->files.log.webserver.h = "The log file used by the webserver";
	conf->files.log.webserver.a = cJSON_CreateStringReference("<any writable file>");
	conf->files.log.webserver.t = CONF_STRING;
	conf->files.log.webserver.f = FLAG_RESTART_FTL;
	conf->files.log.webserver.d.s = (char*)"/var/log/pihole/webserver.log";
	conf->files.log.webserver.c = validate_filepath;

	conf->files.log.dnsmasq.k = "files.log.dnsmasq";
	conf->files.log.dnsmasq.h = "The log file used by the embedded dnsmasq DNS server";
	conf->files.log.dnsmasq.a = cJSON_CreateStringReference("<any writable file>");
	conf->files.log.dnsmasq.t = CONF_STRING;
	conf->files.log.dnsmasq.f = FLAG_RESTART_FTL;
	conf->files.log.dnsmasq.d.s = (char*)"/var/log/pihole/pihole.log";
	conf->files.log.dnsmasq.c = validate_filepath_dash;


	// struct misc
	conf->misc.privacylevel.k = "misc.privacylevel";
	conf->misc.privacylevel.h = "Using privacy levels you can specify which level of detail you want to see in your Pi-hole statistics. Changing this setting will trigger a restart of FTL";
	{
		struct enum_options privacylevel[] =
		{
			{ "0", "Don't hide anything, all statistics are available." },
			{ "1", "Hide domains. This setting disables Top Domains and Top Ads" },
			{ "2", "Hide domains and clients. This setting disables Top Domains, Top Ads, Top Clients and Clients over time." },
			{ "3", "Anonymize everything. This setting disabled almost any statistics and query analysis. There will be no long-term database logging and no Query Log. You will also loose most regex features." }
		};
		CONFIG_ADD_ENUM_OPTIONS(conf->misc.privacylevel.a, privacylevel);
	}
	conf->misc.privacylevel.t = CONF_ENUM_PRIVACY_LEVEL;
	conf->misc.privacylevel.d.privacy_level = PRIVACY_SHOW_ALL;
	conf->misc.privacylevel.c = validate_stub; // Only type-based checking

	conf->misc.delay_startup.k = "misc.delay_startup";
	conf->misc.delay_startup.h = "During startup, in some configurations, network interfaces appear only late during system startup and are not ready when FTL tries to bind to them. Therefore, you may want FTL to wait a given amount of time before trying to start the DNS revolver. This setting takes any integer value between 0 and 300 seconds. To prevent delayed startup while the system is already running and FTL is restarted, the delay only takes place within the first 180 seconds (hard-coded) after booting.";
	conf->misc.delay_startup.t = CONF_UINT;
	conf->misc.delay_startup.d.ui = 0;
	conf->misc.delay_startup.c = validate_stub; // Only type-based checking

	conf->misc.nice.k = "misc.nice";
	conf->misc.nice.h = "Set niceness of pihole-FTL. Defaults to -10 and can be disabled altogether by setting a value of -999. The nice value is an attribute that can be used to influence the CPU scheduler to favor or disfavor a process in scheduling decisions. The range of the nice value varies across UNIX systems. On modern Linux, the range is -20 (high priority = not very nice to other processes) to +19 (low priority).";
	conf->misc.nice.t = CONF_INT;
	conf->misc.nice.f = FLAG_RESTART_FTL;
	conf->misc.nice.d.i = -10;
	conf->misc.nice.c = validate_stub; // Only type-based checking

	conf->misc.addr2line.k = "misc.addr2line";
	conf->misc.addr2line.h = "Should FTL translate its own stack addresses into code lines during the bug backtrace? This improves the analysis of crashed significantly. It is recommended to leave the option enabled. This option should only be disabled when addr2line is known to not be working correctly on the machine because, in this case, the malfunctioning addr2line can prevent from generating any backtrace at all.";
	conf->misc.addr2line.t = CONF_BOOL;
	conf->misc.addr2line.d.b = true;
	conf->misc.addr2line.c = validate_stub; // Only type-based checking

	conf->misc.etc_dnsmasq_d.k = "misc.etc_dnsmasq_d";
	conf->misc.etc_dnsmasq_d.h = "Should FTL load additional dnsmasq configuration files from /etc/dnsmasq.d/?";
	conf->misc.etc_dnsmasq_d.t = CONF_BOOL;
	conf->misc.etc_dnsmasq_d.f = FLAG_RESTART_FTL;
	conf->misc.etc_dnsmasq_d.d.b = false;
	conf->misc.etc_dnsmasq_d.c = validate_stub; // Only type-based checking

	conf->misc.dnsmasq_lines.k = "misc.dnsmasq_lines";
	conf->misc.dnsmasq_lines.h = "Additional lines to inject into the generated dnsmasq configuration.\n Warning: This is an advanced setting and should only be used with care. Incorrectly formatted or duplicated lines as well as lines conflicting with the automatic configuration of Pi-hole can break the embedded dnsmasq and will stop DNS resolution from working.\n Use this option with extra care.";
	conf->misc.dnsmasq_lines.a = cJSON_CreateStringReference("array of valid dnsmasq config line options");
	conf->misc.dnsmasq_lines.t = CONF_JSON_STRING_ARRAY;
	conf->misc.dnsmasq_lines.f = FLAG_RESTART_FTL;
	conf->misc.dnsmasq_lines.d.json = cJSON_CreateArray();
	conf->misc.dnsmasq_lines.c = validate_stub; // Type-based checking + dnsmasq syntax checking

	conf->misc.extraLogging.k = "misc.extraLogging";
	conf->misc.extraLogging.h = "Log additional information about queries and replies to pihole.log\n When this setting is enabled, the log has extra information at the start of each line. This consists of a serial number which ties together the log lines associated with an individual query, and the IP address of the requestor. This setting is only effective if dns.queryLogging is enabled, too. This option is only useful for debugging and is not recommended for normal use.";
	conf->misc.extraLogging.t = CONF_BOOL;
	conf->misc.extraLogging.f = FLAG_RESTART_FTL;
	conf->misc.extraLogging.d.b = false;
	conf->misc.extraLogging.c = validate_stub; // Only type-based checking

	conf->misc.readOnly.k = "misc.readOnly";
	conf->misc.readOnly.h = "Put configuration into read-only mode. This will prevent any changes to the configuration file via the API or CLI. This setting useful when a configuration is to be forced/modified by some third-party application (like infrastructure-as-code providers) and should not be changed by any means.";
	conf->misc.readOnly.t = CONF_BOOL;
	conf->misc.readOnly.f = FLAG_READ_ONLY;
	conf->misc.readOnly.d.b = false;
	conf->misc.readOnly.c = validate_stub; // Only type-based checking

	// sub-struct misc.check
	conf->misc.check.load.k = "misc.check.load";
	conf->misc.check.load.h = "Pi-hole is very lightweight on resources. Nevertheless, this does not mean that you should run Pi-hole on a server that is otherwise extremely busy as queuing on the system can lead to unnecessary delays in DNS operation as the system becomes less and less usable as the system load increases because all resources are permanently in use. To account for this, FTL regularly checks the system load. To bring this to your attention, FTL warns about excessive load when the 15 minute system load average exceeds the number of cores.\n This check can be disabled with this setting.";
	conf->misc.check.load.t = CONF_BOOL;
	conf->misc.check.load.d.b = true;
	conf->misc.check.load.c = validate_stub; // Only type-based checking

	conf->misc.check.disk.k = "misc.check.disk";
	conf->misc.check.disk.h = "FTL stores its long-term history in a database file on disk. Furthermore, FTL stores log files. By default, FTL warns if usage of the disk holding any crucial file exceeds 90%. You can set any integer limit between 0 to 100 (interpreted as percentages) where 0 means that checking of disk usage is disabled.";
	conf->misc.check.disk.t = CONF_UINT;
	conf->misc.check.disk.d.ui = 90;
	conf->misc.check.disk.c = validate_stub; // Only type-based checking

	conf->misc.check.shmem.k = "misc.check.shmem";
	conf->misc.check.shmem.h = "FTL stores history in shared memory to allow inter-process communication with forked dedicated TCP workers. If FTL runs out of memory, it cannot continue to work as queries cannot be analyzed any further. Hence, FTL checks if enough shared memory is available on your system and warns you if this is not the case.\n By default, FTL warns if the shared-memory usage exceeds 90%. You can set any integer limit between 0 to 100 (interpreted as percentages) where 0 means that checking of shared-memory usage is disabled.";
	conf->misc.check.shmem.t = CONF_UINT;
	conf->misc.check.shmem.d.ui = 90;
	conf->misc.check.shmem.c = validate_stub; // Only type-based checking


	// struct debug
	conf->debug.database.k = "debug.database";
	conf->debug.database.h = "Print debugging information about database actions. This prints performed SQL statements as well as some general information such as the time it took to store the queries and how many have been saved to the database.";
	conf->debug.database.t = CONF_BOOL;
	conf->debug.database.d.b = false;
	conf->debug.database.c = validate_stub; // Only type-based checking

	conf->debug.networking.k = "debug.networking";
	conf->debug.networking.h = "Prints a list of the detected interfaces on the startup of pihole-FTL. Also, prints whether these interfaces are IPv4 or IPv6 interfaces.";
	conf->debug.networking.t = CONF_BOOL;
	conf->debug.networking.d.b = false;
	conf->debug.networking.c = validate_stub; // Only type-based checking

	conf->debug.locks.k = "debug.locks";
	conf->debug.locks.h = "Print information about shared memory locks. Messages will be generated when waiting, obtaining, and releasing a lock.";
	conf->debug.locks.t = CONF_BOOL;
	conf->debug.locks.d.b = false;
	conf->debug.locks.c = validate_stub; // Only type-based checking

	conf->debug.queries.k = "debug.queries";
	conf->debug.queries.h = "Print extensive query information (domains, types, replies, etc.). This has always been part of the legacy debug mode of pihole-FTL.";
	conf->debug.queries.t = CONF_BOOL;
	conf->debug.queries.d.b = false;
	conf->debug.queries.c = validate_stub; // Only type-based checking

	conf->debug.flags.k = "debug.flags";
	conf->debug.flags.h = "Print flags of queries received by the DNS hooks. Only effective when DEBUG_QUERIES is enabled as well.";
	conf->debug.flags.t = CONF_BOOL;
	conf->debug.flags.d.b = false;
	conf->debug.flags.c = validate_stub; // Only type-based checking

	conf->debug.shmem.k = "debug.shmem";
	conf->debug.shmem.h = "Print information about shared memory buffers. Messages are either about creating or enlarging shmem objects or string injections.";
	conf->debug.shmem.t = CONF_BOOL;
	conf->debug.shmem.d.b = false;
	conf->debug.shmem.c = validate_stub; // Only type-based checking

	conf->debug.gc.k = "debug.gc";
	conf->debug.gc.h = "Print information about garbage collection (GC): What is to be removed, how many have been removed and how long did GC take.";
	conf->debug.gc.t = CONF_BOOL;
	conf->debug.gc.d.b = false;
	conf->debug.gc.c = validate_stub; // Only type-based checking

	conf->debug.arp.k = "debug.arp";
	conf->debug.arp.h = "Print information about ARP table processing: How long did parsing take, whether read MAC addresses are valid, and if the macvendor.db file exists.";
	conf->debug.arp.t = CONF_BOOL;
	conf->debug.arp.d.b = false;
	conf->debug.arp.c = validate_stub; // Only type-based checking

	conf->debug.regex.k = "debug.regex";
	conf->debug.regex.h = "Controls if FTLDNS should print extended details about regex matching into FTL.log.";
	conf->debug.regex.t = CONF_BOOL;
	conf->debug.regex.d.b = false;
	conf->debug.regex.c = validate_stub; // Only type-based checking

	conf->debug.api.k = "debug.api";
	conf->debug.api.h = "Print extra debugging information concerning API calls. This includes the request, the request parameters, and the internal details about how the algorithms decide which data to present and in what form. This very verbose output should only be used when debugging specific API issues and can be helpful, e.g., when a client cannot connect due to an obscure API error. Furthermore, this setting enables logging of all API requests (auth log) and details about user authentication attempts.";
	conf->debug.api.t = CONF_BOOL;
	conf->debug.api.d.b = false;
	conf->debug.api.c = validate_stub; // Only type-based checking

	conf->debug.tls.k = "debug.tls";
	conf->debug.tls.h = "Print extra debugging information about TLS connections. This includes the TLS version, the cipher suite, the certificate chain and much more. This very verbose output should only be used when debugging specific TLS issues and can be helpful, e.g., when a client cannot connect due to an obscure TLS error as modern browsers do not provide much information about the underlying TLS connection and most often give only very generic error messages without much/any underlying technical information.";
	conf->debug.tls.t = CONF_BOOL;
	conf->debug.tls.d.b = false;
	conf->debug.tls.c = validate_stub; // Only type-based checking

	conf->debug.overtime.k = "debug.overtime";
	conf->debug.overtime.h = "Print information about overTime memory operations, such as initializing or moving overTime slots.";
	conf->debug.overtime.t = CONF_BOOL;
	conf->debug.overtime.d.b = false;
	conf->debug.overtime.c = validate_stub; // Only type-based checking

	conf->debug.status.k = "debug.status";
	conf->debug.status.h = "Print information about status changes for individual queries. This can be useful to identify unexpected unknown queries.";
	conf->debug.status.t = CONF_BOOL;
	conf->debug.status.d.b = false;
	conf->debug.status.c = validate_stub; // Only type-based checking

	conf->debug.caps.k = "debug.caps";
	conf->debug.caps.h = "Print information about capabilities granted to the pihole-FTL process. The current capabilities are printed on receipt of SIGHUP, i.e., the current set of capabilities can be queried without restarting pihole-FTL (by setting DEBUG_CAPS=true and thereafter sending killall -HUP pihole-FTL).";
	conf->debug.caps.t = CONF_BOOL;
	conf->debug.caps.d.b = false;
	conf->debug.caps.c = validate_stub; // Only type-based checking

	conf->debug.dnssec.k = "debug.dnssec";
	conf->debug.dnssec.h = "Print information about DNSSEC activity";
	conf->debug.dnssec.t = CONF_BOOL;
	conf->debug.dnssec.d.b = false;
	conf->debug.dnssec.c = validate_stub; // Only type-based checking

	conf->debug.vectors.k = "debug.vectors";
	conf->debug.vectors.h = "FTL uses dynamically allocated vectors for various tasks. This config option enables extensive debugging information such as information about allocation, referencing, deletion, and appending.";
	conf->debug.vectors.t = CONF_BOOL;
	conf->debug.vectors.d.b = false;
	conf->debug.vectors.c = validate_stub; // Only type-based checking

	conf->debug.resolver.k = "debug.resolver";
	conf->debug.resolver.h = "Extensive information about hostname resolution like which DNS servers are used in the first and second hostname resolving tries (only affecting internally generated PTR queries).";
	conf->debug.resolver.t = CONF_BOOL;
	conf->debug.resolver.d.b = false;
	conf->debug.resolver.c = validate_stub; // Only type-based checking

	conf->debug.edns0.k = "debug.edns0";
	conf->debug.edns0.h = "Print debugging information about received EDNS(0) data.";
	conf->debug.edns0.t = CONF_BOOL;
	conf->debug.edns0.d.b = false;
	conf->debug.edns0.c = validate_stub; // Only type-based checking

	conf->debug.clients.k = "debug.clients";
	conf->debug.clients.h = "Log various important client events such as change of interface (e.g., client switching from WiFi to wired or VPN connection), as well as extensive reporting about how clients were assigned to its groups.";
	conf->debug.clients.t = CONF_BOOL;
	conf->debug.clients.d.b = false;
	conf->debug.clients.c = validate_stub; // Only type-based checking

	conf->debug.aliasclients.k = "debug.aliasclients";
	conf->debug.aliasclients.h = "Log information related to alias-client processing.";
	conf->debug.aliasclients.t = CONF_BOOL;
	conf->debug.aliasclients.d.b = false;
	conf->debug.aliasclients.c = validate_stub; // Only type-based checking

	conf->debug.events.k = "debug.events";
	conf->debug.events.h = "Log information regarding FTL's embedded event handling queue.";
	conf->debug.events.t = CONF_BOOL;
	conf->debug.events.d.b = false;
	conf->debug.events.c = validate_stub; // Only type-based checking

	conf->debug.helper.k = "debug.helper";
	conf->debug.helper.h = "Log information about script helpers, e.g., due to dhcp-script.";
	conf->debug.helper.t = CONF_BOOL;
	conf->debug.helper.d.b = false;
	conf->debug.helper.c = validate_stub; // Only type-based checking

	conf->debug.config.k = "debug.config";
	conf->debug.config.h = "Print config parsing details";
	conf->debug.config.t = CONF_BOOL;
	conf->debug.config.d.b = false;
	conf->debug.config.c = validate_stub; // Only type-based checking

	conf->debug.inotify.k = "debug.inotify";
	conf->debug.inotify.h = "Debug monitoring of /etc/pihole filesystem events";
	conf->debug.inotify.t = CONF_BOOL;
	conf->debug.inotify.d.b = false;
	conf->debug.inotify.c = validate_stub; // Only type-based checking

	conf->debug.webserver.k = "debug.webserver";
	conf->debug.webserver.h = "Debug monitoring of the webserver (CivetWeb) events";
	conf->debug.webserver.t = CONF_BOOL;
	conf->debug.webserver.d.b = false;
	conf->debug.webserver.c = validate_stub; // Only type-based checking

	conf->debug.extra.k = "debug.extra";
	conf->debug.extra.h = "Temporary flag that may print additional information. This debug flag is meant to be used whenever needed for temporary investigations. The logged content may change without further notice at any time.";
	conf->debug.extra.t = CONF_BOOL;
	conf->debug.extra.d.b = false;
	conf->debug.extra.c = validate_stub; // Only type-based checking

	conf->debug.reserved.k = "debug.reserved";
	conf->debug.reserved.h = "Reserved debug flag";
	conf->debug.reserved.t = CONF_BOOL;
	conf->debug.reserved.d.b = false;
	conf->debug.reserved.c = validate_stub; // Only type-based checking

	conf->debug.ntp.k = "debug.ntp";
	conf->debug.ntp.h = "Print information about NTP synchronization";
	conf->debug.ntp.t = CONF_BOOL;
	conf->debug.ntp.d.b = false;
	conf->debug.ntp.c = validate_stub; // Only type-based checking

	conf->debug.all.k = "debug.all";
	conf->debug.all.h = "Set all debug flags at once. This is a convenience option to enable all debug flags at once. Note that this option is not persistent, setting it to true will enable all *remaining* debug flags but unsetting it will disable *all* debug flags.";
	conf->debug.all.t = CONF_ALL_DEBUG_BOOL;
	conf->debug.all.d.b = false;
	conf->debug.all.c = validate_stub; // Only type-based checking

	// Post-processing:
	// Initialize and verify config data
	for(unsigned int i = 0; i < CONFIG_ELEMENTS; i++)
	{
		// Get pointer to memory location of this conf_item
		struct conf_item *conf_item = get_conf_item(&config, i);

		// Initialize config value with default one for all *except* the log file path
		if(conf_item != &conf->files.log.ftl)
			reset_config(conf_item);

		// Parse and split paths
		conf_item->p = gen_config_path(conf_item->k, '.');

		// Initialize environment variable name
		// Allocate memory for config key + prefix (sizeof includes the trailing '\0')
		const size_t envkey_size = strlen(conf_item->k) + sizeof(FTLCONF_PREFIX);
		conf_item->e = calloc(envkey_size, sizeof(char));

		// Build env key to look for
		strcpy(conf_item->e, FTLCONF_PREFIX);
		strcat(conf_item->e, conf_item->k);

		// Replace all "." by "_" as this is the convention used in v5.x and earlier
		for(unsigned int j = 0; j < envkey_size - 1; j++)
			if(conf_item->e[j] == '.')
				conf_item->e[j] = '_';

		// Verify all config options are defined above
		if(!conf_item->p || !conf_item->k || !conf_item->h || !conf_item->e || conf_item->t == 0)
		{
			log_err("Config option %u/%u is not fully configured!", i, (unsigned int)CONFIG_ELEMENTS);
			continue;
		}

		// Verify we have no default string pointers to NULL
		if((conf_item->t == CONF_STRING || conf_item->t == CONF_STRING_ALLOCATED) && conf_item->d.s == NULL)
		{
			log_err("Config option %s has NULL default string!", conf_item->k);
			continue;
		}

		// Verify we have no default JSON pointers to NULL
		if(conf_item->t == CONF_JSON_STRING_ARRAY && conf_item->d.json == NULL)
		{
			log_err("Config option %s has NULL default JSON array!", conf_item->k);
			continue;
		}

		// Verify that all config options have a validator function
		if(conf_item->c == NULL)
		{
			log_err("Config option %s has no validator function!", conf_item->k);
			continue;
		}
	}
}

void reset_config(struct conf_item *conf_item)
{
	if(conf_item->t == CONF_JSON_STRING_ARRAY)
	{
		// Free allocated memory (if any)
		if(conf_item->v.json != NULL)
			cJSON_Delete(conf_item->v.json);

		// JSON objects really need to be duplicated as the config
		// structure stores only a pointer to memory somewhere else
		conf_item->v.json = cJSON_Duplicate(conf_item->d.json, true);
	}
	else if(conf_item->t == CONF_STRING_ALLOCATED)
	{
		// Free allocated memory (if any)
		if(conf_item->v.s != NULL)
			free(conf_item->v.s);

		// Allocated string: Make our own copy
		conf_item->v.s = strdup(conf_item->d.s);
	}
	else
	{
		// Ordinary value: Simply copy the union over
		memcpy(&conf_item->v, &conf_item->d, sizeof(conf_item->d));
	}
}

bool readFTLconf(struct config *conf, const bool rewrite)
{
	// Initialize config with default values
	initConfig(conf);

	// First, read the environment
	getEnvVars();

	// Try to read TOML config file
	// If we cannot parse /etc/pihole.toml (due to missing or invalid syntax),
	// we try to read the rotated files in /etc/pihole/config_backup starting at
	// the most recent one and going back in time until we find a valid config
	for(unsigned int i = 0; i < MAX_ROTATIONS; i++)
	{
		if(readFTLtoml(NULL, conf, NULL, rewrite, NULL, i))
		{
			// If successful, we write the config file back to disk
			// to ensure that all options are present and comments
			// about options deviating from the default are present
			if(rewrite)
			{
				writeFTLtoml(true);
				write_dnsmasq_config(conf, false, NULL);
				write_custom_list();
			}
			return true;
		}
	}

	log_info("No config file nor backup available, using defaults");

	// If no previous config file could be read, we are likely either running
	// for the first time or we are upgrading from a version prior to v6.0
	// In this case, we try to read the legacy config files
	const char *path = "";
	if((path = readFTLlegacy(conf)) != NULL)
	{
		const char *target = "/etc/pihole/pihole-FTL.conf.bck";
		log_info("Moving %s to %s", path, target);
		if(rename(path, target) != 0)
			log_warn("Unable to move %s to %s: %s", path, target, strerror(errno));
	}
	// Import bits and pieces from legacy config files
	// setupVars.conf
	importsetupVarsConf();
	// 04-pihole-static-dhcp.conf
	read_legacy_dhcp_static_config();
	// 05-pihole-custom-cname.conf
	read_legacy_cnames_config();
	// custom.list
	read_legacy_custom_hosts_config();

	// When we reach this point but the FTL TOML config file exists, it may
	// contain errors such as syntax errors, etc. We move it into a
	// ".broken" location so it can be revisited later
	if(file_exists(GLOBALTOMLPATH))
	{
		const char new_name[] = GLOBALTOMLPATH ".broken";
		rotate_files(new_name, NULL);
		rename(GLOBALTOMLPATH, new_name);
	}

	// Determine default webserver ports if not imported from setupVars.conf
	if(!(config.webserver.port.f & FLAG_CONF_IMPORTED))
	{
		// Check if ports 80/TCP and 443/TCP are already in use
		const in_port_t http_port = port_in_use(80) ? 8080 : 80;
		const in_port_t https_port = port_in_use(443) ? 8443 : 443;

		// Create a string with the default ports
		// Allocate memory for the string
		char *ports = calloc(32, sizeof(char));
		if(ports == NULL)
		{
			log_err("Unable to allocate memory for default ports string");
			return false;
		}
		// Create the string
		snprintf(ports, 32, "%d,%ds", http_port, https_port);

		// Append IPv6 ports if IPv6 is enabled
		const bool have_ipv6 = ipv6_enabled();
		if(have_ipv6)
			snprintf(ports + strlen(ports), 32 - strlen(ports),
				",[::]:%d,[::]:%ds", http_port, https_port);

		// Set default values for webserver ports
		if(conf->webserver.port.t == CONF_STRING_ALLOCATED)
			free(conf->webserver.port.v.s);
		conf->webserver.port.v.s = ports;
		conf->webserver.port.t = CONF_STRING_ALLOCATED;

		log_info("Initialised webserver ports at %d (HTTP) and %d (HTTPS), IPv6 support is %s",
			http_port, https_port, have_ipv6 ? "enabled" : "disabled");
	}

	// Initialize the TOML config file
	writeFTLtoml(true);
	write_dnsmasq_config(conf, false, NULL);
	write_custom_list();

	return false;
}

bool getLogFilePath(void)
{
	// Initialize memory
	memset(&config, 0, sizeof(config));

	// Initialize the config file path
	config.files.log.ftl.k = "files.log.ftl";
	config.files.log.ftl.h = "The location of FTL's log file";
	config.files.log.ftl.a = cJSON_CreateStringReference("<any writable file>");
	config.files.log.ftl.t = CONF_STRING;
	config.files.log.ftl.d.s = (char*)"/var/log/pihole/FTL.log";
	config.files.log.ftl.v.s = config.files.log.ftl.d.s;
	config.files.log.ftl.c = validate_filepath;

	// Check if the config file contains a different path
	if(!getLogFilePathTOML())
		return getLogFilePathLegacy(&config, NULL);

	return true;
}

enum blocking_status __attribute__((pure)) get_blockingstatus(void)
{
	if(dnsmasq_failed)
		return DNS_FAILED;

	return config.dns.blocking.active.v.b ? BLOCKING_ENABLED : BLOCKING_DISABLED;
}

void set_blockingstatus(bool enabled)
{
	// If dnsmasq failed to start, we do not allow to change the blocking status
	if(dnsmasq_failed)
		return;

	config.dns.blocking.active.v.b = enabled;
	writeFTLtoml(true);
	raise(SIGHUP);
}

const char * __attribute__ ((const)) get_conf_type_str(const enum conf_type type)
{
	switch(type)
	{
		case CONF_BOOL:
		case CONF_ALL_DEBUG_BOOL:
			return "boolean";
		case CONF_INT:
			return "integer";
		case CONF_UINT: // fall through
			return "unsigned integer";
		case CONF_UINT16:
			return "unsigned integer (16 bit)";
		case CONF_LONG:
			return "long integer";
		case CONF_ULONG:
			return "unsigned long integer";
		case CONF_DOUBLE:
			return "double";
		case CONF_STRING: // fall through
		case CONF_STRING_ALLOCATED:
			return "string";
		case CONF_ENUM_PTR_TYPE:
		case CONF_ENUM_BUSY_TYPE:
		case CONF_ENUM_BLOCKING_MODE:
		case CONF_ENUM_REFRESH_HOSTNAMES:
		case CONF_ENUM_LISTENING_MODE:
		case CONF_ENUM_WEB_THEME:
		case CONF_ENUM_TEMP_UNIT:
			return "enum (string)";
		case CONF_ENUM_PRIVACY_LEVEL:
			return "enum (unsigned integer)";
		case CONF_STRUCT_IN_ADDR:
			return "IPv4 address";
		case CONF_STRUCT_IN6_ADDR:
			return "IPv6 address";
		case CONF_JSON_STRING_ARRAY:
			return "string array";
		case CONF_PASSWORD:
			return "password (write-only string)";
		default:
			return "unknown";
	}
}

void replace_config(struct config *newconf)
{
	// Lock shared memory
	lock_shm();

	// Backup old config struct (so we can free it)
	struct config old_conf;
	memcpy(&old_conf, &config, sizeof(struct config));

	// Replace old config struct by changed one atomically
	memcpy(&config, newconf, sizeof(struct config));

	// Free old backup struct
	free_config(&old_conf);

	// Unlock shared memory
	unlock_shm();
}

void reread_config(void)
{

	// Create checksum of config file
	uint8_t checksum[SHA256_DIGEST_SIZE];
	if(!sha256sum(GLOBALTOMLPATH, checksum))
	{
		log_err("Unable to create checksum of %s, not re-reading config file", GLOBALTOMLPATH);
		return;
	}

	// Compare checksums
	if(memcmp(checksum, last_checksum, SHA256_DIGEST_SIZE) == 0)
	{
		log_debug(DEBUG_CONFIG, "Checksum of %s has not changed, not re-reading config file", GLOBALTOMLPATH);
		return;
	}

	log_info("Reloading config due to pihole.toml change");
	struct config conf_copy;
	duplicate_config(&conf_copy, &config);

	// Read TOML config file
	bool restart = false;
	if(readFTLtoml(&config, &conf_copy, NULL, true, &restart, 0))
	{
		// Install new configuration
		log_debug(DEBUG_CONFIG, "Loaded configuration is valid, installing it");

		// Check if the web pwhash has changed. If so, we invalidate
		// all currently active web interface sessions
		if(conf_copy.webserver.api.pwhash.v.s != NULL &&
		   config.webserver.api.pwhash.v.s != NULL &&
		   strcmp(conf_copy.webserver.api.pwhash.v.s, config.webserver.api.pwhash.v.s) != 0)
			delete_all_sessions();

		// Check if privacy level was reduced. If so, we need to restart FTL
		if(conf_copy.misc.privacylevel.v.privacy_level < config.misc.privacylevel.v.privacy_level)
		{
			log_info("Privacy level was reduced, restarting FTL");
			// We need to restart FTL
			restart = true;
		}

		// Replace config struct used by FTL by newly loaded
		// configuration. This swaps the pointers and frees
		// the old config structure altogether
		replace_config(&conf_copy);
	}
	else
	{
		// New configuration is invalid, restore old one
		log_debug(DEBUG_CONFIG, "Modified config file is invalid, discarding and overwriting with current configuration");
		free_config(&conf_copy);
	}

	// Write the config file back to disk to ensure that all options and
	// comments about options deviating from the default are present
	writeFTLtoml(true);

	// We do not write the dnsmasq config file here as this is done on every
	// restart and changes would have no effect here

	// However, we do need to write the custom.list file as this file can change
	// at any time and is automatically reloaded by dnsmasq
	write_custom_list();

	// If we need to restart FTL, we do so now
	if(restart)
	{
		log_info("Restarting FTL due to pihole.toml change");
		exit_code = RESTART_FTL_CODE;
		// Send SIGTERM to FTL
		kill(main_pid(), SIGTERM);
	}
}

// Very simple test of a port's availability by trying to bind a TCP socket to
// it at 0.0.0.0 (this tests only IPv4 availability)
static bool port_in_use(const in_port_t port)
{
	// Create a socket
	const int sock = socket(AF_INET, SOCK_STREAM, 0);
	if(sock < 0)
	{
		log_err("Unable to create port testing socket: %s", strerror(errno));
		return false;
	}

	// Bind the socket to the desired port
	struct sockaddr_in addr = { 0 };
	addr.sin_family = AF_INET;
	addr.sin_port = htons(port);
	addr.sin_addr.s_addr = htonl(INADDR_ANY);

	// Try to bind the socket
	if(bind(sock, (struct sockaddr*)&addr, sizeof(addr)) < 0 && errno == EADDRINUSE)
	{
		// If we cannot bind the socket, the port is in use
		close(sock);
		return true;
	}

	// If we can bind the socket, the port is not in use
	close(sock);
	return false;
}<|MERGE_RESOLUTION|>--- conflicted
+++ resolved
@@ -1077,24 +1077,17 @@
 	conf->webserver.api.app_pwhash.c = validate_stub; // Only type-based checking
 
 	conf->webserver.api.app_sudo.k = "webserver.api.app_sudo";
-<<<<<<< HEAD
-	conf->webserver.api.app_sudo.h = "Should application password API sessions be allowed to modify config settings?\n Setting this to true allows third-party applications using the application password to modify advanced settings, e.g., the upstream DNS servers, DHCP server settings, or changing passwords. This setting should only be enabled if really needed and only if you trust the applications using the application password.";
-=======
 	conf->webserver.api.app_sudo.h = "Should application password API sessions be allowed to modify config settings?\n Setting this to true allows third-party applications using the application password to modify settings, e.g., the upstream DNS servers, DHCP server settings, or changing passwords. This setting should only be enabled if really needed and only if you trust the applications using the application password.";
->>>>>>> 76cfb5b8
 	conf->webserver.api.app_sudo.t = CONF_BOOL;
 	conf->webserver.api.app_sudo.d.b = false;
 	conf->webserver.api.app_sudo.c = validate_stub; // Only type-based checking
 
-<<<<<<< HEAD
 	conf->webserver.api.cli_pw.k = "webserver.api.cli_pw";
 	conf->webserver.api.cli_pw.h = "Should FTL create a temporary CLI password? This password is stored in clear in /etc/pihole and can be used by the CLI (pihole ...  commands) to authenticate against the API. Note that the password is only valid for the current session and regenerated on each FTL restart. Sessions initiated with this password cannot modify the Pi-hole configuration (change passwords, etc.) for security reasons but can still use the API to query data and manage lists.";
 	conf->webserver.api.cli_pw.t = CONF_BOOL;
 	conf->webserver.api.cli_pw.d.b = true;
 	conf->webserver.api.cli_pw.c = validate_stub; // Only type-based checking
 
-=======
->>>>>>> 76cfb5b8
 	conf->webserver.api.excludeClients.k = "webserver.api.excludeClients";
 	conf->webserver.api.excludeClients.h = "Array of clients to be excluded from certain API responses (regex):\n - Query Log (/api/queries)\n - Top Clients (/api/stats/top_clients)\n This setting accepts both IP addresses (IPv4 and IPv6) as well as hostnames.\n Note that backslashes \"\\\" need to be escaped, i.e. \"\\\\\" in this setting\n\n Example: [ \"^192\\\\.168\\\\.2\\\\.56$\", \"^fe80::341:[0-9a-f]*$\", \"^localhost$\" ]";
 	conf->webserver.api.excludeClients.a = cJSON_CreateStringReference("array of regular expressions describing clients");
