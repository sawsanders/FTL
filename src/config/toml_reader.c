--- conflicted
+++ resolved
@@ -139,13 +139,9 @@
 {
 	// Try to open default config file. Use fallback if not found
 	FILE *fp;
-<<<<<<< HEAD
 	if((fp = openFTLtoml("r", version)) == NULL)
-=======
-	if((fp = openFTLtoml(GLOBALTOMLPATH, "r")) == NULL)
->>>>>>> 17716ef5
-	{
-		log_warn("No config file available (%s), using defaults",
+	{
+		log_info("No config file available (%s), using defaults",
 		         strerror(errno));
 		return NULL;
 	}
