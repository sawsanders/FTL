--- conflicted
+++ resolved
@@ -120,20 +120,6 @@
 		return;
 	}
 	fclose(f);
-<<<<<<< HEAD
-
-	// We also try to remove the file. We still empty the file above
-	// to ensure it is at least empty when it cannot be removed.
-	// because removing files on Linux is actually unlinking them.
-	// If any processes still have the file open, it will remain
-	// in existence until the last file descriptor referring to
-	// it is closed.
-	if(remove(config.files.pid) != 0)
-	{
-		log_warn("Unable to remove PID file: %s", strerror(errno));
-	}
-=======
->>>>>>> af4378d4
 }
 
 char *getUserName(void)
@@ -202,20 +188,14 @@
 	}
 
 	// Sleep if requested by DELAY_STARTUP
-<<<<<<< HEAD
 	log_info("Sleeping for %d seconds as requested by configuration ...", config.delay_startup);
-	sleep(config.delay_startup);
+	if(sleep(config.delay_startup) != 0)
+	{
+		log_crit("Sleeping was interrupted by an external signal");
+		cleanup(EXIT_FAILURE);
+		exit(EXIT_FAILURE);
+	}
 	log_info("Done sleeping, continuing startup of resolver...");
-=======
-	logg("Sleeping for %d seconds as requested by configuration ...", config.delay_startup);
-	if(sleep(config.delay_startup) != 0)
-	{
-		logg("FATAL: Sleeping was interrupted by an external signal");
-		cleanup(EXIT_FAILURE);
-		exit(EXIT_FAILURE);
-	}
-	logg("Done sleeping, continuing startup of resolver...");
->>>>>>> af4378d4
 }
 
 // Is this a fork?
