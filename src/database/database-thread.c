/* Pi-hole: A black hole for Internet advertisements
*  (c) 2017 Pi-hole, LLC (https://pi-hole.net)
*  Network-wide ad blocking via your own hardware.
*
*  FTL Engine
*  Database thread
*
*  This file is copyright under the latest version of the EUPL.
*  Please see LICENSE file for your rights under this license. */

#include "../FTL.h"
#include "database-thread.h"
#include "common.h"
// [un]lock_shm();
#include "../shmem.h"
// parse_neighbor_cache()
#include "network-table.h"
// export_queries_to_disk()
#include "query-table.h"
#include "../config.h"
#include "../log.h"
#include "../timers.h"
// global variable killed
#include "../signals.h"
// reimport_aliasclients()
#include "aliasclients.h"
// Eventqueue routines
#include "../events.h"
// get_FTL_db_filesize()
#include "../files.h"

static void delete_old_queries_in_DB(void)
{
	// Open database
	if(!FTL_DB_avail())
	{
		return;
	}

	int timestamp = time(NULL) - config.maxDBdays * 86400;

	if(dbquery("DELETE FROM queries WHERE timestamp <= %i", timestamp) != SQLITE_OK)
	{
		logg("delete_old_queries_in_DB(): Deleting queries due to age of entries failed!");
		return;
	}

	// Get how many rows have been affected (deleted)
	const int affected = sqlite3_changes(FTL_db);

	// Print final message only if there is a difference
	if((config.debug & DEBUG_DATABASE) || affected)
		logg("Notice: Database size is %.2f MB, deleted %i rows", 1e-6*get_FTL_db_filesize(), affected);
}

void *DB_thread(void *val)
{
	// Set thread name
	thread_names[DB] = "database";
	prctl(PR_SET_NAME, thread_names[DB], 0, 0, 0);

	// Save timestamp as we do not want to store immediately
	// to the database
	time_t before = time(NULL);
	time_t lastDBsave = before - before%config.DBinterval;

	// Run until shutdown of the process
	while(!killed)
	{
		sqlite3 *db = dbopen(false);
		if(db == NULL)
		{
<<<<<<< HEAD
			time_t now = time(NULL);

			// Move queries from non-blocking newdb into the larger memdb
			// Do this once per second
			if(now > before)
			{
				mv_newdb_memdb();
				before = now;
			}

			// Store queries in on-disk database
			if(now - lastDBsave >= config.DBinterval)
			{
				// Update lastDBsave timer
				lastDBsave = now - now%config.DBinterval;
=======
			// Sleep 5 seconds and try again
			thread_sleepms(DB, 5000);
			continue;
		}
		time_t now = time(NULL);
		if(now - lastDBsave >= config.DBinterval)
		{
			// Update lastDBsave timer
			lastDBsave = time(NULL) - time(NULL)%config.DBinterval;

			// Save data to database (if enabled)
			if(config.DBexport)
			{
				lock_shm();
				DB_save_queries(db);
				unlock_shm();
>>>>>>> f86297b1

				// Intermediate cancellation-point
				if(killed)
				{
<<<<<<< HEAD
					export_queries_to_disk(false);

					// Check if GC should be done on the database
					if(DBdeleteoldqueries && config.maxDBdays != -1)
					{
						// No thread locks needed
						delete_old_queries_in_DB();
						DBdeleteoldqueries = false;
					}
=======
					dbclose(&db);
					break;
>>>>>>> f86297b1
				}

				// Check if GC should be done on the database
				if(DBdeleteoldqueries && config.maxDBdays != -1)
				{
					// No thread locks needed
					delete_old_queries_in_DB(db);
					DBdeleteoldqueries = false;
				}
			}

			// Parse neighbor cache (fill network table) if enabled
			if (config.parse_arp_cache)
				set_event(PARSE_NEIGHBOR_CACHE);
		}

		// Intermediate cancellation-point
		if(killed)
		{
			dbclose(&db);
			break;
		}

		// Update MAC vendor strings once a month (the MAC vendor
		// database is not updated very often)
		if(now % 2592000L == 0)
			updateMACVendorRecords(db);

		// Intermediate cancellation-point
		if(killed)
		{
			dbclose(&db);
			break;
		}

		if(get_and_clear_event(PARSE_NEIGHBOR_CACHE))
			parse_neighbor_cache(db);

		// Intermediate cancellation-point
		if(killed)
		{
			dbclose(&db);
			break;
		}

		// Process database related event queue elements
		if(get_and_clear_event(RELOAD_GRAVITY))
			FTL_reload_all_domainlists();

		// Intermediate cancellation-point
		if(killed)
		{
			dbclose(&db);
			break;
		}

		// Reload privacy level from pihole-FTL.conf
		if(get_and_clear_event(RELOAD_PRIVACY_LEVEL))
			get_privacy_level(NULL);

		// Intermediate cancellation-point
		if(killed)
		{
			dbclose(&db);
			break;
		}

		// Import alias-clients
		if(get_and_clear_event(REIMPORT_ALIASCLIENTS))
		{
			lock_shm();
			reimport_aliasclients(db);
			unlock_shm();
		}

		// Close database connection
		dbclose(&db);

		// Sleep 1 sec
		thread_sleepms(DB, 1000);
	}

	logg("Terminating database thread");
	return NULL;
}<|MERGE_RESOLUTION|>--- conflicted
+++ resolved
@@ -29,28 +29,22 @@
 // get_FTL_db_filesize()
 #include "../files.h"
 
-static void delete_old_queries_in_DB(void)
+#define TIME_T "%li"
+
+static bool delete_old_queries_in_DB(sqlite3 *db)
 {
-	// Open database
-	if(!FTL_DB_avail())
-	{
-		return;
-	}
-
-	int timestamp = time(NULL) - config.maxDBdays * 86400;
-
-	if(dbquery("DELETE FROM queries WHERE timestamp <= %i", timestamp) != SQLITE_OK)
-	{
-		logg("delete_old_queries_in_DB(): Deleting queries due to age of entries failed!");
-		return;
-	}
+	const time_t timestamp = time(NULL) - config.maxDBdays * 86400;
+	SQL_bool(db, "DELETE FROM queries WHERE timestamp <= "TIME_T, timestamp);
 
 	// Get how many rows have been affected (deleted)
-	const int affected = sqlite3_changes(FTL_db);
+	const int affected = sqlite3_changes(db);
 
 	// Print final message only if there is a difference
 	if((config.debug & DEBUG_DATABASE) || affected)
-		logg("Notice: Database size is %.2f MB, deleted %i rows", 1e-6*get_FTL_db_filesize(), affected);
+		logg("Notice: Database size is %.2f MB, deleted %i rows",
+		     1e-6*get_FTL_db_filesize(), affected);
+
+	return true;
 }
 
 void *DB_thread(void *val)
@@ -67,62 +61,45 @@
 	// Run until shutdown of the process
 	while(!killed)
 	{
+		const time_t now = time(NULL);
+
+		// Move queries from non-blocking newdb into the larger memdb
+		// Do this once per second
+		if(now > before)
+		{
+			mv_newdb_memdb();
+			before = now;
+		}
+
+		// Intermediate cancellation-point
+		if(killed)
+			break;
+
+		// Open database connection
 		sqlite3 *db = dbopen(false);
 		if(db == NULL)
 		{
-<<<<<<< HEAD
-			time_t now = time(NULL);
-
-			// Move queries from non-blocking newdb into the larger memdb
-			// Do this once per second
-			if(now > before)
-			{
-				mv_newdb_memdb();
-				before = now;
-			}
-
-			// Store queries in on-disk database
-			if(now - lastDBsave >= config.DBinterval)
-			{
-				// Update lastDBsave timer
-				lastDBsave = now - now%config.DBinterval;
-=======
-			// Sleep 5 seconds and try again
+			// Try again after 5 sec
 			thread_sleepms(DB, 5000);
 			continue;
 		}
-		time_t now = time(NULL);
+
+		// Store queries in on-disk database
 		if(now - lastDBsave >= config.DBinterval)
 		{
 			// Update lastDBsave timer
-			lastDBsave = time(NULL) - time(NULL)%config.DBinterval;
+			lastDBsave = now - now%config.DBinterval;
 
 			// Save data to database (if enabled)
 			if(config.DBexport)
 			{
 				lock_shm();
-				DB_save_queries(db);
+				export_queries_to_disk(false);
 				unlock_shm();
->>>>>>> f86297b1
 
 				// Intermediate cancellation-point
 				if(killed)
-				{
-<<<<<<< HEAD
-					export_queries_to_disk(false);
-
-					// Check if GC should be done on the database
-					if(DBdeleteoldqueries && config.maxDBdays != -1)
-					{
-						// No thread locks needed
-						delete_old_queries_in_DB();
-						DBdeleteoldqueries = false;
-					}
-=======
-					dbclose(&db);
 					break;
->>>>>>> f86297b1
-				}
 
 				// Check if GC should be done on the database
 				if(DBdeleteoldqueries && config.maxDBdays != -1)
@@ -140,10 +117,7 @@
 
 		// Intermediate cancellation-point
 		if(killed)
-		{
-			dbclose(&db);
 			break;
-		}
 
 		// Update MAC vendor strings once a month (the MAC vendor
 		// database is not updated very often)
@@ -152,20 +126,14 @@
 
 		// Intermediate cancellation-point
 		if(killed)
-		{
-			dbclose(&db);
 			break;
-		}
 
 		if(get_and_clear_event(PARSE_NEIGHBOR_CACHE))
 			parse_neighbor_cache(db);
 
 		// Intermediate cancellation-point
 		if(killed)
-		{
-			dbclose(&db);
 			break;
-		}
 
 		// Process database related event queue elements
 		if(get_and_clear_event(RELOAD_GRAVITY))
@@ -173,10 +141,7 @@
 
 		// Intermediate cancellation-point
 		if(killed)
-		{
-			dbclose(&db);
 			break;
-		}
 
 		// Reload privacy level from pihole-FTL.conf
 		if(get_and_clear_event(RELOAD_PRIVACY_LEVEL))
@@ -184,10 +149,7 @@
 
 		// Intermediate cancellation-point
 		if(killed)
-		{
-			dbclose(&db);
 			break;
-		}
 
 		// Import alias-clients
 		if(get_and_clear_event(REIMPORT_ALIASCLIENTS))
@@ -197,7 +159,6 @@
 			unlock_shm();
 		}
 
-		// Close database connection
 		dbclose(&db);
 
 		// Sleep 1 sec
