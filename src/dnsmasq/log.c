--- conflicted
+++ resolved
@@ -15,11 +15,7 @@
 */
 
 #include "dnsmasq.h"
-<<<<<<< HEAD
-#include "../dnsmasq_interface.h"
-=======
 #include "../log.h"
->>>>>>> a12f9878
 
 #ifdef __ANDROID__
 #  include <android/log.h>
