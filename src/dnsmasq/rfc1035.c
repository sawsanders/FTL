/* dnsmasq is Copyright (c) 2000-2021 Simon Kelley

   This program is free software; you can redistribute it and/or modify
   it under the terms of the GNU General Public License as published by
   the Free Software Foundation; version 2 dated June, 1991, or
   (at your option) version 3 dated 29 June, 2007.
 
   This program is distributed in the hope that it will be useful,
   but WITHOUT ANY WARRANTY; without even the implied warranty of
   MERCHANTABILITY or FITNESS FOR A PARTICULAR PURPOSE.  See the
   GNU General Public License for more details.
     
   You should have received a copy of the GNU General Public License
   along with this program.  If not, see <http://www.gnu.org/licenses/>.
*/

#include "dnsmasq.h"
#include "../dnsmasq_interface.h"

int extract_name(struct dns_header *header, size_t plen, unsigned char **pp, 
		 char *name, int isExtract, int extrabytes)
{
  unsigned char *cp = (unsigned char *)name, *p = *pp, *p1 = NULL;
  unsigned int j, l, namelen = 0, hops = 0;
  int retvalue = 1;
  
  if (isExtract)
    *cp = 0;

  while (1)
    { 
      unsigned int label_type;

      if (!CHECK_LEN(header, p, plen, 1))
	return 0;
      
      if ((l = *p++) == 0) 
	/* end marker */
	{
	  /* check that there are the correct no. of bytes after the name */
	  if (!CHECK_LEN(header, p1 ? p1 : p, plen, extrabytes))
	    return 0;
	  
	  if (isExtract)
	    {
	      if (cp != (unsigned char *)name)
		cp--;
	      *cp = 0; /* terminate: lose final period */
	    }
	  else if (*cp != 0)
	    retvalue = 2;
	  
	  if (p1) /* we jumped via compression */
	    *pp = p1;
	  else
	    *pp = p;
	  
	  return retvalue;
	}

      label_type = l & 0xc0;
      
      if (label_type == 0xc0) /* pointer */
	{ 
	  if (!CHECK_LEN(header, p, plen, 1))
	    return 0;
	      
	  /* get offset */
	  l = (l&0x3f) << 8;
	  l |= *p++;
	  
	  if (!p1) /* first jump, save location to go back to */
	    p1 = p;
	      
	  hops++; /* break malicious infinite loops */
	  if (hops > 255)
	    return 0;
	  
	  p = l + (unsigned char *)header;
	}
      else if (label_type == 0x00)
	{ /* label_type = 0 -> label. */
	  namelen += l + 1; /* include period */
	  if (namelen >= MAXDNAME)
	    return 0;
	  if (!CHECK_LEN(header, p, plen, l))
	    return 0;
	  
	  for(j=0; j<l; j++, p++)
	    if (isExtract)
	      {
		unsigned char c = *p;
#ifdef HAVE_DNSSEC
		if (option_bool(OPT_DNSSEC_VALID))
		  {
		    if (c == 0 || c == '.' || c == NAME_ESCAPE)
		      {
			*cp++ = NAME_ESCAPE;
			*cp++ = c+1;
		      }
		    else
		      *cp++ = c; 
		  }
		else
#endif
		if (c != 0 && c != '.')
		  *cp++ = c;
		else
		  return 0;
	      }
	    else 
	      {
		unsigned char c1 = *cp, c2 = *p;
		
		if (c1 == 0)
		  retvalue = 2;
		else 
		  {
		    cp++;
		    if (c1 >= 'A' && c1 <= 'Z')
		      c1 += 'a' - 'A';
#ifdef HAVE_DNSSEC
		    if (option_bool(OPT_DNSSEC_VALID) && c1 == NAME_ESCAPE)
		      c1 = (*cp++)-1;
#endif
		    
		    if (c2 >= 'A' && c2 <= 'Z')
		      c2 += 'a' - 'A';
		     
		    if (c1 != c2)
		      retvalue =  2;
		  }
	      }
	    
	  if (isExtract)
	    *cp++ = '.';
	  else if (*cp != 0 && *cp++ != '.')
	    retvalue = 2;
	}
      else
	return 0; /* label types 0x40 and 0x80 not supported */
    }
}
 
/* Max size of input string (for IPv6) is 75 chars.) */
#define MAXARPANAME 75
int in_arpa_name_2_addr(char *namein, union all_addr *addrp)
{
  int j;
  char name[MAXARPANAME+1], *cp1;
  unsigned char *addr = (unsigned char *)addrp;
  char *lastchunk = NULL, *penchunk = NULL;
  
  if (strlen(namein) > MAXARPANAME)
    return 0;

  memset(addrp, 0, sizeof(union all_addr));

  /* turn name into a series of asciiz strings */
  /* j counts no. of labels */
  for(j = 1,cp1 = name; *namein; cp1++, namein++)
    if (*namein == '.')
      {
	penchunk = lastchunk;
        lastchunk = cp1 + 1;
	*cp1 = 0;
	j++;
      }
    else
      *cp1 = *namein;
  
  *cp1 = 0;

  if (j<3)
    return 0;

  if (hostname_isequal(lastchunk, "arpa") && hostname_isequal(penchunk, "in-addr"))
    {
      /* IP v4 */
      /* address arrives as a name of the form
	 www.xxx.yyy.zzz.in-addr.arpa
	 some of the low order address octets might be missing
	 and should be set to zero. */
      for (cp1 = name; cp1 != penchunk; cp1 += strlen(cp1)+1)
	{
	  /* check for digits only (weeds out things like
	     50.0/24.67.28.64.in-addr.arpa which are used 
	     as CNAME targets according to RFC 2317 */
	  char *cp;
	  for (cp = cp1; *cp; cp++)
	    if (!isdigit((unsigned char)*cp))
	      return 0;
	  
	  addr[3] = addr[2];
	  addr[2] = addr[1];
	  addr[1] = addr[0];
	  addr[0] = atoi(cp1);
	}

      return F_IPV4;
    }
  else if (hostname_isequal(penchunk, "ip6") && 
	   (hostname_isequal(lastchunk, "int") || hostname_isequal(lastchunk, "arpa")))
    {
      /* IP v6:
         Address arrives as 0.1.2.3.4.5.6.7.8.9.a.b.c.d.e.f.ip6.[int|arpa]
    	 or \[xfedcba9876543210fedcba9876543210/128].ip6.[int|arpa]
      
	 Note that most of these the various representations are obsolete and 
	 left-over from the many DNS-for-IPv6 wars. We support all the formats
	 that we can since there is no reason not to.
      */

      if (*name == '\\' && *(name+1) == '[' && 
	  (*(name+2) == 'x' || *(name+2) == 'X'))
	{	  
	  for (j = 0, cp1 = name+3; *cp1 && isxdigit((unsigned char) *cp1) && j < 32; cp1++, j++)
	    {
	      char xdig[2];
	      xdig[0] = *cp1;
	      xdig[1] = 0;
	      if (j%2)
		addr[j/2] |= strtol(xdig, NULL, 16);
	      else
		addr[j/2] = strtol(xdig, NULL, 16) << 4;
	    }
	  
	  if (*cp1 == '/' && j == 32)
	    return F_IPV6;
	}
      else
	{
	  for (cp1 = name; cp1 != penchunk; cp1 += strlen(cp1)+1)
	    {
	      if (*(cp1+1) || !isxdigit((unsigned char)*cp1))
		return 0;
	      
	      for (j = sizeof(struct in6_addr)-1; j>0; j--)
		addr[j] = (addr[j] >> 4) | (addr[j-1] << 4);
	      addr[0] = (addr[0] >> 4) | (strtol(cp1, NULL, 16) << 4);
	    }
	  
	  return F_IPV6;
	}
    }
  
  return 0;
}

unsigned char *skip_name(unsigned char *ansp, struct dns_header *header, size_t plen, int extrabytes)
{
  while(1)
    {
      unsigned int label_type;
      
      if (!CHECK_LEN(header, ansp, plen, 1))
	return NULL;
      
      label_type = (*ansp) & 0xc0;

      if (label_type == 0xc0)
	{
	  /* pointer for compression. */
	  ansp += 2;	
	  break;
	}
      else if (label_type == 0x80)
	return NULL; /* reserved */
      else if (label_type == 0x40)
	{
	  /* Extended label type */
	  unsigned int count;
	  
	  if (!CHECK_LEN(header, ansp, plen, 2))
	    return NULL;
	  
	  if (((*ansp++) & 0x3f) != 1)
	    return NULL; /* we only understand bitstrings */
	  
	  count = *(ansp++); /* Bits in bitstring */
	  
	  if (count == 0) /* count == 0 means 256 bits */
	    ansp += 32;
	  else
	    ansp += ((count-1)>>3)+1;
	}
      else
	{ /* label type == 0 Bottom six bits is length */
	  unsigned int len = (*ansp++) & 0x3f;
	  
	  if (!ADD_RDLEN(header, ansp, plen, len))
	    return NULL;

	  if (len == 0)
	    break; /* zero length label marks the end. */
	}
    }

  if (!CHECK_LEN(header, ansp, plen, extrabytes))
    return NULL;
  
  return ansp;
}

unsigned char *skip_questions(struct dns_header *header, size_t plen)
{
  int q;
  unsigned char *ansp = (unsigned char *)(header+1);

  for (q = ntohs(header->qdcount); q != 0; q--)
    {
      if (!(ansp = skip_name(ansp, header, plen, 4)))
	return NULL;
      ansp += 4; /* class and type */
    }
  
  return ansp;
}

unsigned char *skip_section(unsigned char *ansp, int count, struct dns_header *header, size_t plen)
{
  int i, rdlen;
  
  for (i = 0; i < count; i++)
    {
      if (!(ansp = skip_name(ansp, header, plen, 10)))
	return NULL; 
      ansp += 8; /* type, class, TTL */
      GETSHORT(rdlen, ansp);
      if (!ADD_RDLEN(header, ansp, plen, rdlen))
	return NULL;
    }

  return ansp;
}

size_t resize_packet(struct dns_header *header, size_t plen, unsigned char *pheader, size_t hlen)
{
  unsigned char *ansp = skip_questions(header, plen);
    
  /* if packet is malformed, just return as-is. */
  if (!ansp)
    return plen;
  
  if (!(ansp = skip_section(ansp, ntohs(header->ancount) + ntohs(header->nscount) + ntohs(header->arcount),
			    header, plen)))
    return plen;
    
  /* restore pseudoheader */
  if (pheader && ntohs(header->arcount) == 0)
    {
      /* must use memmove, may overlap */
      memmove(ansp, pheader, hlen);
      header->arcount = htons(1);
      ansp += hlen;
    }

  return ansp - (unsigned char *)header;
}

/* is addr in the non-globally-routed IP space? */ 
int private_net(struct in_addr addr, int ban_localhost) 
{
  in_addr_t ip_addr = ntohl(addr.s_addr);

  return
    (((ip_addr & 0xFF000000) == 0x7F000000) && ban_localhost)  /* 127.0.0.0/8    (loopback) */ ||
    (((ip_addr & 0xFF000000) == 0x00000000) && ban_localhost) /* RFC 5735 section 3. "here" network */ ||
    ((ip_addr & 0xFF000000) == 0x0A000000)  /* 10.0.0.0/8     (private)  */ ||
    ((ip_addr & 0xFFF00000) == 0xAC100000)  /* 172.16.0.0/12  (private)  */ ||
    ((ip_addr & 0xFFFF0000) == 0xC0A80000)  /* 192.168.0.0/16 (private)  */ ||
    ((ip_addr & 0xFFFF0000) == 0xA9FE0000)  /* 169.254.0.0/16 (zeroconf) */ ||
    ((ip_addr & 0xFFFFFF00) == 0xC0000200)  /* 192.0.2.0/24   (test-net) */ ||
    ((ip_addr & 0xFFFFFF00) == 0xC6336400)  /* 198.51.100.0/24(test-net) */ ||
    ((ip_addr & 0xFFFFFF00) == 0xCB007100)  /* 203.0.113.0/24 (test-net) */ ||
    ((ip_addr & 0xFFFFFFFF) == 0xFFFFFFFF)  /* 255.255.255.255/32 (broadcast)*/ ;
}

static int private_net6(struct in6_addr *a, int ban_localhost)
{
  /* Block IPv4-mapped IPv6 addresses in private IPv4 address space */
  if (IN6_IS_ADDR_V4MAPPED(a))
    {
      struct in_addr v4;
      v4.s_addr = ((const uint32_t *) (a))[3];
      return private_net(v4, ban_localhost);
    }

  return
    (IN6_IS_ADDR_UNSPECIFIED(a) && ban_localhost) || /* RFC 6303 4.3 */
    (IN6_IS_ADDR_LOOPBACK(a) && ban_localhost) ||    /* RFC 6303 4.3 */
    IN6_IS_ADDR_LINKLOCAL(a) ||   /* RFC 6303 4.5 */
    IN6_IS_ADDR_SITELOCAL(a) ||
    ((unsigned char *)a)[0] == 0xfd ||   /* RFC 6303 4.4 */
    ((u32 *)a)[0] == htonl(0x20010db8); /* RFC 6303 4.6 */
}

static unsigned char *do_doctor(unsigned char *p, int count, struct dns_header *header, size_t qlen, char *name, int *doctored)
{
  int i, qtype, qclass, rdlen;

  for (i = count; i != 0; i--)
    {
      if (name && option_bool(OPT_LOG))
	{
	  if (!extract_name(header, qlen, &p, name, 1, 10))
	    return 0;
	}
      else if (!(p = skip_name(p, header, qlen, 10)))
	return 0; /* bad packet */
      
      GETSHORT(qtype, p); 
      GETSHORT(qclass, p);
      p += 4; /* ttl */
      GETSHORT(rdlen, p);
      
      if (qclass == C_IN && qtype == T_A)
	{
	  struct doctor *doctor;
	  struct in_addr addr;
	  
	  if (!CHECK_LEN(header, p, qlen, INADDRSZ))
	    return 0;
	  
	  /* alignment */
	  memcpy(&addr, p, INADDRSZ);
	  
	  for (doctor = daemon->doctors; doctor; doctor = doctor->next)
	    {
	      if (doctor->end.s_addr == 0)
		{
		  if (!is_same_net(doctor->in, addr, doctor->mask))
		    continue;
		}
	      else if (ntohl(doctor->in.s_addr) > ntohl(addr.s_addr) || 
		       ntohl(doctor->end.s_addr) < ntohl(addr.s_addr))
		continue;
	      
	      addr.s_addr &= ~doctor->mask.s_addr;
	      addr.s_addr |= (doctor->out.s_addr & doctor->mask.s_addr);
	      /* Since we munged the data, the server it came from is no longer authoritative */
	      header->hb3 &= ~HB3_AA;
	      *doctored = 1;
	      memcpy(p, &addr, INADDRSZ);
	      break;
	    }
	}
      else if (qtype == T_TXT && name && option_bool(OPT_LOG))
	{
	  unsigned char *p1 = p;
	  if (!CHECK_LEN(header, p1, qlen, rdlen))
	    return 0;
	  while ((p1 - p) < rdlen)
	    {
	      unsigned int i, len = *p1;
	      unsigned char *p2 = p1;
	      if ((p1 + len - p) >= rdlen)
	        return 0; /* bad packet */
	      /* make counted string zero-term  and sanitise */
	      for (i = 0; i < len; i++)
		{
		  if (!isprint((int)*(p2+1)))
		    break;
		  
		  *p2 = *(p2+1);
		  p2++;
		}
	      *p2 = 0;
	      my_syslog(LOG_INFO, "reply %s is %s", name, p1);
	      /* restore */
	      memmove(p1 + 1, p1, i);
	      *p1 = len;
	      p1 += len+1;
	    }
	}		  
      
      if (!ADD_RDLEN(header, p, qlen, rdlen))
	 return 0; /* bad packet */
    }
  
  return p; 
}

static int find_soa(struct dns_header *header, size_t qlen, char *name, int *doctored)
{
  unsigned char *p;
  int qtype, qclass, rdlen;
  unsigned long ttl, minttl = ULONG_MAX;
  int i, found_soa = 0;
  
  /* first move to NS section and find TTL from any SOA section */
  if (!(p = skip_questions(header, qlen)) ||
      !(p = do_doctor(p, ntohs(header->ancount), header, qlen, name, doctored)))
    return 0;  /* bad packet */
  
  for (i = ntohs(header->nscount); i != 0; i--)
    {
      if (!(p = skip_name(p, header, qlen, 10)))
	return 0; /* bad packet */
      
      GETSHORT(qtype, p); 
      GETSHORT(qclass, p);
      GETLONG(ttl, p);
      GETSHORT(rdlen, p);
      
      if ((qclass == C_IN) && (qtype == T_SOA))
	{
	  found_soa = 1;
	  if (ttl < minttl)
	    minttl = ttl;

	  /* MNAME */
	  if (!(p = skip_name(p, header, qlen, 0)))
	    return 0;
	  /* RNAME */
	  if (!(p = skip_name(p, header, qlen, 20)))
	    return 0;
	  p += 16; /* SERIAL REFRESH RETRY EXPIRE */
	  
	  GETLONG(ttl, p); /* minTTL */
	  if (ttl < minttl)
	    minttl = ttl;
	}
      else if (!ADD_RDLEN(header, p, qlen, rdlen))
	return 0; /* bad packet */
    }
  
  /* rewrite addresses in additional section too */
  if (!do_doctor(p, ntohs(header->arcount), header, qlen, NULL, doctored))
    return 0;
  
  if (!found_soa)
    minttl = daemon->neg_ttl;

  return minttl;
}

/* Note that the following code can create CNAME chains that don't point to a real record,
   either because of lack of memory, or lack of SOA records.  These are treated by the cache code as 
   expired and cleaned out that way. 
   Return 1 if we reject an address because it look like part of dns-rebinding attack. */
// Pi-hole: Return 2 if we reject a part of a CNAME chain
int extract_addresses(struct dns_header *header, size_t qlen, char *name, time_t now, 
		      char **ipsets, int is_sign, int check_rebind, int no_cache_dnssec,
		      int secure, int *doctored)
{
  unsigned char *p, *p1, *endrr, *namep;
  int i, j, qtype, qclass, aqtype, aqclass, ardlen, res, searched_soa = 0;
  unsigned long ttl = 0;
  union all_addr addr;
#ifdef HAVE_IPSET
  char **ipsets_cur;
#else
  (void)ipsets; /* unused */
#endif

  
  cache_start_insert();

  /* find_soa is needed for dns_doctor and logging side-effects, so don't call it lazily if there are any. */
  if (daemon->doctors || option_bool(OPT_LOG) || option_bool(OPT_DNSSEC_VALID))
    {
      searched_soa = 1;
      ttl = find_soa(header, qlen, name, doctored);

      if (*doctored)
	{
	  if (secure)
	    return 0;
#ifdef HAVE_DNSSEC
	  if (option_bool(OPT_DNSSEC_VALID))
	    for (i = 0; i < ntohs(header->ancount); i++)
	      if (daemon->rr_status[i] != 0)
		return 0;
#endif
	}
    }
  
  /* go through the questions. */
  p = (unsigned char *)(header+1);
  
  for (i = ntohs(header->qdcount); i != 0; i--)
    {
      int found = 0, cname_count = CNAME_CHAIN;
      struct crec *cpp = NULL;
      int flags = RCODE(header) == NXDOMAIN ? F_NXDOMAIN : 0;
#ifdef HAVE_DNSSEC
      int cname_short = 0;
#endif
      unsigned long cttl = ULONG_MAX, attl;

      namep = p;
      if (!extract_name(header, qlen, &p, name, 1, 4))
	return 0; /* bad packet */
           
      GETSHORT(qtype, p); 
      GETSHORT(qclass, p);
      
      if (qclass != C_IN)
	continue;

      /* PTRs: we chase CNAMEs here, since we have no way to 
	 represent them in the cache. */
      if (qtype == T_PTR)
	{ 
	  int name_encoding = in_arpa_name_2_addr(name, &addr);
	  
	  if (!name_encoding)
	    continue;

	  if (!(flags & F_NXDOMAIN))
	    {
	    cname_loop:
	      if (!(p1 = skip_questions(header, qlen)))
		return 0;
	      
	      for (j = 0; j < ntohs(header->ancount); j++) 
		{
		  int secflag = 0;
		  unsigned char *tmp = namep;
		  /* the loop body overwrites the original name, so get it back here. */
		  if (!extract_name(header, qlen, &tmp, name, 1, 0) ||
		      !(res = extract_name(header, qlen, &p1, name, 0, 10)))
		    return 0; /* bad packet */
		  
		  GETSHORT(aqtype, p1); 
		  GETSHORT(aqclass, p1);
		  GETLONG(attl, p1);
		  if ((daemon->max_ttl != 0) && (attl > daemon->max_ttl) && !is_sign)
		    {
		      (p1) -= 4;
		      PUTLONG(daemon->max_ttl, p1);
		    }
		  GETSHORT(ardlen, p1);
		  endrr = p1+ardlen;
		  
		  /* TTL of record is minimum of CNAMES and PTR */
		  if (attl < cttl)
		    cttl = attl;

		  if (aqclass == C_IN && res != 2 && (aqtype == T_CNAME || aqtype == T_PTR))
		    {
		      if (!extract_name(header, qlen, &p1, name, 1, 0))
			return 0;
#ifdef HAVE_DNSSEC
		      if (option_bool(OPT_DNSSEC_VALID) && daemon->rr_status[j] != 0)
			{
			  /* validated RR anywhere in CNAME chain, don't cache. */
			  if (cname_short || aqtype == T_CNAME)
			    return 0;

			  secflag = F_DNSSECOK;
			  /* limit TTL based on signature. */
			  if (daemon->rr_status[j] < cttl)
			    cttl = daemon->rr_status[j];
			}
#endif

		      if (aqtype == T_CNAME)
			{
			  if (!cname_count--)
			    return 0; /* looped CNAMES, we can't cache. */
#ifdef HAVE_DNSSEC
			  cname_short = 1;
#endif
			  goto cname_loop;
			}
		      
		      cache_insert(name, &addr, C_IN, now, cttl, name_encoding | secflag | F_REVERSE);
		      found = 1; 
		    }
		  
		  p1 = endrr;
		  if (!CHECK_LEN(header, p1, qlen, 0))
		    return 0; /* bad packet */
		}
	    }
	  
	   if (!found && !option_bool(OPT_NO_NEG))
	    {
	      if (!searched_soa)
		{
		  searched_soa = 1;
		  ttl = find_soa(header, qlen, NULL, doctored);
		}
	      if (ttl)
		cache_insert(NULL, &addr, C_IN, now, ttl, name_encoding | F_REVERSE | F_NEG | flags | (secure ?  F_DNSSECOK : 0));	
	    }
	}
      else
	{
	  /* everything other than PTR */
	  struct crec *newc;
	  int addrlen = 0;

	  if (qtype == T_A)
	    {
	      addrlen = INADDRSZ;
	      flags |= F_IPV4;
	    }
	  else if (qtype == T_AAAA)
	    {
	      addrlen = IN6ADDRSZ;
	      flags |= F_IPV6;
	    }
	  else if (qtype == T_SRV)
	    flags |= F_SRV;
	  else
	    continue;
	    
	cname_loop1:
	  if (!(p1 = skip_questions(header, qlen)))
	    return 0;
	  
	  for (j = 0; j < ntohs(header->ancount); j++) 
	    {
	      int secflag = 0;
	      
	      if (!(res = extract_name(header, qlen, &p1, name, 0, 10)))
		return 0; /* bad packet */
	      
	      GETSHORT(aqtype, p1); 
	      GETSHORT(aqclass, p1);
	      GETLONG(attl, p1);
	      if ((daemon->max_ttl != 0) && (attl > daemon->max_ttl) && !is_sign)
		{
		  (p1) -= 4;
		  PUTLONG(daemon->max_ttl, p1);
		}
	      GETSHORT(ardlen, p1);
	      endrr = p1+ardlen;
	      
	      if (aqclass == C_IN && res != 2 && (aqtype == T_CNAME || aqtype == qtype))
		{
#ifdef HAVE_DNSSEC
		  if (option_bool(OPT_DNSSEC_VALID) && daemon->rr_status[j] != 0)
		    {
		      secflag = F_DNSSECOK;

		      /* limit TTl based on sig. */
		      if (daemon->rr_status[j] < attl)
			attl = daemon->rr_status[j];
		    }
#endif		  
		  // ****************************** Pi-hole modification ******************************
		  if(FTL_CNAME(name, cpp, daemon->log_display_id))
		    {
		      // This query is to be blocked as we found a blocked
		      // domain while walking the CNAME path. Log to pihole.log here
		      log_query(F_UPSTREAM, name, NULL, "blocked during CNAME inspection");
		      return 2;
		    }
		  // **********************************************************************************
		  if (aqtype == T_CNAME)
		    {
		      if (!cname_count--)
			return 0; /* looped CNAMES */

		      if ((newc = cache_insert(name, NULL, C_IN, now, attl, F_CNAME | F_FORWARD | secflag)))
			{
			  newc->addr.cname.target.cache = NULL;
			  newc->addr.cname.is_name_ptr = 0; 
			  if (cpp)
			    {
			      next_uid(newc);
			      cpp->addr.cname.target.cache = newc;
			      cpp->addr.cname.uid = newc->uid;
			    }
			}
		      
		      cpp = newc;
		      if (attl < cttl)
			cttl = attl;
		      
		      namep = p1;
		      if (!extract_name(header, qlen, &p1, name, 1, 0))
			return 0;
		      
		      goto cname_loop1;
		    }
		  else if (!(flags & F_NXDOMAIN))
		    {
		      found = 1;
		      
		      if (flags & F_SRV)
			{
			   unsigned char *tmp = namep;

			   if (!CHECK_LEN(header, p1, qlen, 6))
			     return 0; /* bad packet */
			   GETSHORT(addr.srv.priority, p1);
			   GETSHORT(addr.srv.weight, p1);
			   GETSHORT(addr.srv.srvport, p1);
			   if (!extract_name(header, qlen, &p1, name, 1, 0))
			     return 0;
			   addr.srv.targetlen = strlen(name) + 1; /* include terminating zero */
			   if (!(addr.srv.target = blockdata_alloc(name, addr.srv.targetlen)))
			     return 0;
			   
			   /* we overwrote the original name, so get it back here. */
			   if (!extract_name(header, qlen, &tmp, name, 1, 0))
			     return 0;
			}
		      else
			{
			  /* copy address into aligned storage */
			  if (!CHECK_LEN(header, p1, qlen, addrlen))
			    return 0; /* bad packet */
			  memcpy(&addr, p1, addrlen);
		      
			  /* check for returned address in private space */
			  if (check_rebind)
			    {
			      if ((flags & F_IPV4) &&
				  private_net(addr.addr4, !option_bool(OPT_LOCAL_REBIND)))
				return 1;

			      if ((flags & F_IPV6) &&
				  private_net6(&addr.addr6, !option_bool(OPT_LOCAL_REBIND)))
				return 1;
			    }

#ifdef HAVE_IPSET
			  if (ipsets && (flags & (F_IPV4 | F_IPV6)))
			    {
			      ipsets_cur = ipsets;
			      while (*ipsets_cur)
				{
				  log_query((flags & (F_IPV4 | F_IPV6)) | F_IPSET, name, &addr, *ipsets_cur);
				  add_to_ipset(*ipsets_cur++, &addr, flags, 0);
				}
			    }
#endif
			}
		      
		      newc = cache_insert(name, &addr, C_IN, now, attl, flags | F_FORWARD | secflag);
		      if (newc && cpp)
			{
			  next_uid(newc);
			  cpp->addr.cname.target.cache = newc;
			  cpp->addr.cname.uid = newc->uid;
			}
		      cpp = NULL;
		    }
		}
	      
	      p1 = endrr;
	      if (!CHECK_LEN(header, p1, qlen, 0))
		return 0; /* bad packet */
	    }
	  
	  if (!found && !option_bool(OPT_NO_NEG))
	    {
	      if (!searched_soa)
		{
		  searched_soa = 1;
		  ttl = find_soa(header, qlen, NULL, doctored);
		}
	      /* If there's no SOA to get the TTL from, but there is a CNAME 
		 pointing at this, inherit its TTL */
	      if (ttl || cpp)
		{
		  newc = cache_insert(name, NULL, C_IN, now, ttl ? ttl : cttl, F_FORWARD | F_NEG | flags | (secure ? F_DNSSECOK : 0));	
		  if (newc && cpp)
		    {
		      next_uid(newc);
		      cpp->addr.cname.target.cache = newc;
		      cpp->addr.cname.uid = newc->uid;
		    }
		}
	    }
	}
    }
  
  /* Don't put stuff from a truncated packet into the cache.
     Don't cache replies from non-recursive nameservers, since we may get a 
     reply containing a CNAME but not its target, even though the target 
     does exist. */
  if (!(header->hb3 & HB3_TC) && 
      !(header->hb4 & HB4_CD) &&
      (header->hb4 & HB4_RA) &&
      !no_cache_dnssec)
    cache_end_insert();

  return 0;
}

#if defined(HAVE_CONNTRACK) && defined(HAVE_UBUS)
/* Don't pass control chars and weird escapes to UBus. */
static int safe_name(char *name)
{
  unsigned char *r;
  
  for (r = (unsigned char *)name; *r; r++)
    if (!isprint((int)*r))
      return 0;
  
  return 1;
}

void report_addresses(struct dns_header *header, size_t len, u32 mark)
{
  unsigned char *p, *endrr;
  int i;
  unsigned long attl;
  struct allowlist *allowlists;
  char **pattern_pos;
  
  if (RCODE(header) != NOERROR)
    return;
  
  for (allowlists = daemon->allowlists; allowlists; allowlists = allowlists->next)
    if (allowlists->mark == (mark & daemon->allowlist_mask & allowlists->mask))
      for (pattern_pos = allowlists->patterns; *pattern_pos; pattern_pos++)
	if (!strcmp(*pattern_pos, "*"))
	  return;
  
  if (!(p = skip_questions(header, len)))
    return;
  for (i = ntohs(header->ancount); i != 0; i--)
    {
      int aqtype, aqclass, ardlen;
      
      if (!extract_name(header, len, &p, daemon->namebuff, 1, 10))
	return;
      
      if (!CHECK_LEN(header, p, len, 10))
	return;
      GETSHORT(aqtype, p);
      GETSHORT(aqclass, p);
      GETLONG(attl, p);
      GETSHORT(ardlen, p);
      
      if (!CHECK_LEN(header, p, len, ardlen))
	return;
      endrr = p+ardlen;
      
      if (aqclass == C_IN)
	{
	  if (aqtype == T_CNAME)
	    {
	      if (!extract_name(header, len, &p, daemon->workspacename, 1, 0))
		return;
	      if (safe_name(daemon->namebuff) && safe_name(daemon->workspacename))
		ubus_event_bcast_connmark_allowlist_resolved(mark, daemon->namebuff, daemon->workspacename, attl);
	    }
	  if (aqtype == T_A)
	    {
	      struct in_addr addr;
	      char ip[INET_ADDRSTRLEN];
	      if (ardlen != INADDRSZ)
		return;
	      memcpy(&addr, p, ardlen);
	      if (inet_ntop(AF_INET, &addr, ip, sizeof ip) && safe_name(daemon->namebuff))
		ubus_event_bcast_connmark_allowlist_resolved(mark, daemon->namebuff, ip, attl);
	    }
	  else if (aqtype == T_AAAA)
	    {
	      struct in6_addr addr;
	      char ip[INET6_ADDRSTRLEN];
	      if (ardlen != IN6ADDRSZ)
		return;
	      memcpy(&addr, p, ardlen);
	      if (inet_ntop(AF_INET6, &addr, ip, sizeof ip) && safe_name(daemon->namebuff))
		ubus_event_bcast_connmark_allowlist_resolved(mark, daemon->namebuff, ip, attl);
	    }
	}
      
      p = endrr;
    }
}
#endif

/* If the packet holds exactly one query
   return F_IPV4 or F_IPV6  and leave the name from the query in name */
unsigned int extract_request(struct dns_header *header, size_t qlen, char *name, unsigned short *typep)
{
  unsigned char *p = (unsigned char *)(header+1);
  int qtype, qclass;

  if (typep)
    *typep = 0;

  *name = 0; /* return empty name if no query found. */
  
  if (ntohs(header->qdcount) != 1 || OPCODE(header) != QUERY)
    return 0; /* must be exactly one query. */
  
  if (!(header->hb3 & HB3_QR) && (ntohs(header->ancount) != 0 || ntohs(header->nscount) != 0))
    return 0; /* non-standard query. */
  
  if (!extract_name(header, qlen, &p, name, 1, 4))
    return 0; /* bad packet */
   
  GETSHORT(qtype, p); 
  GETSHORT(qclass, p);

  if (typep)
    *typep = qtype;

  if (qclass == C_IN)
    {
      if (qtype == T_A)
	return F_IPV4;
      if (qtype == T_AAAA)
	return F_IPV6;
      if (qtype == T_ANY)
	return  F_IPV4 | F_IPV6;
    }

#ifdef HAVE_DNSSEC
  /* F_DNSSECOK as agument to search_servers() inhibits forwarding
     to servers for domains without a trust anchor. This make the
     behaviour for DS and DNSKEY queries we forward the same
     as for DS and DNSKEY queries we originate. */
  if (option_bool(OPT_DNSSEC_VALID) && (qtype == T_DS || qtype == T_DNSKEY))
    return F_DNSSECOK;
#endif
  
  return F_QUERY;
}

void setup_reply(struct dns_header *header, unsigned int flags, int ede)
{
  /* clear authoritative and truncated flags, set QR flag */
  header->hb3 = (header->hb3 & ~(HB3_AA | HB3_TC )) | HB3_QR;
  /* clear AD flag, set RA flag */
  header->hb4 = (header->hb4 & ~HB4_AD) | HB4_RA;

  header->nscount = htons(0);
  header->arcount = htons(0);
  header->ancount = htons(0); /* no answers unless changed below */
  if (flags == F_NOERR)
    SET_RCODE(header, NOERROR); /* empty domain */
  else if (flags == F_NXDOMAIN)
    SET_RCODE(header, NXDOMAIN);
<<<<<<< HEAD
  else if (flags == F_SERVFAIL)
    {
      union all_addr a;
      a.log.rcode = SERVFAIL;
      log_query(F_CONFIG | F_RCODE, "error", &a, NULL);
      FTL_reply(F_CONFIG | F_RCODE, "error", &a, daemon->log_display_id, -1);
      SET_RCODE(header, SERVFAIL);
    }
=======
>>>>>>> c5f4931c
  else if (flags & ( F_IPV4 | F_IPV6))
    {
      SET_RCODE(header, NOERROR);
      header->hb3 |= HB3_AA;
    }
  else /* nowhere to forward to */
    {
      union all_addr a;
      a.log.rcode = REFUSED;
      a.log.ede = ede;
      log_query(F_CONFIG | F_RCODE, "error", &a, NULL);
<<<<<<< HEAD
      FTL_reply(F_CONFIG | F_RCODE, "error", &a, daemon->log_display_id, -1);
=======
>>>>>>> c5f4931c
      SET_RCODE(header, REFUSED);
    }
}

/* check if name matches local names ie from /etc/hosts or DHCP or local mx names. */
int check_for_local_domain(char *name, time_t now)
{
  struct mx_srv_record *mx;
  struct txt_record *txt;
  struct interface_name *intr;
  struct ptr_record *ptr;
  struct naptr *naptr;

  for (naptr = daemon->naptr; naptr; naptr = naptr->next)
     if (hostname_issubdomain(name, naptr->name))
      return 1;

   for (mx = daemon->mxnames; mx; mx = mx->next)
    if (hostname_issubdomain(name, mx->name))
      return 1;

  for (txt = daemon->txt; txt; txt = txt->next)
    if (hostname_issubdomain(name, txt->name))
      return 1;

  for (intr = daemon->int_names; intr; intr = intr->next)
    if (hostname_issubdomain(name, intr->name))
      return 1;

  for (ptr = daemon->ptr; ptr; ptr = ptr->next)
    if (hostname_issubdomain(name, ptr->name))
      return 1;

  if (cache_find_non_terminal(name, now))
    return 1;

  return 0;
}

static int check_bad_address(struct dns_header *header, size_t qlen, struct bogus_addr *baddr, char *name, unsigned long *ttlp)
{
  unsigned char *p;
  int i, qtype, qclass, rdlen;
  unsigned long ttl;
  struct bogus_addr *baddrp;
  
  /* skip over questions */
  if (!(p = skip_questions(header, qlen)))
    return 0; /* bad packet */

  for (i = ntohs(header->ancount); i != 0; i--)
    {
      if (name && !extract_name(header, qlen, &p, name, 1, 10))
	return 0; /* bad packet */

      if (!name && !(p = skip_name(p, header, qlen, 10)))
	return 0;
      
      GETSHORT(qtype, p); 
      GETSHORT(qclass, p);
      GETLONG(ttl, p);
      GETSHORT(rdlen, p);

      if (ttlp)
	*ttlp = ttl;
      
      if (qclass == C_IN)
	{
	  if (qtype == T_A)
	    {
	      struct in_addr addr;
	      
	      if (!CHECK_LEN(header, p, qlen, INADDRSZ))
		return 0;

	      memcpy(&addr, p, INADDRSZ);

	      for (baddrp = baddr; baddrp; baddrp = baddrp->next)
		if (!baddrp->is6 && is_same_net_prefix(addr, baddrp->addr.addr4, baddrp->prefix))
		  return 1;
	    }
	  else if (qtype == T_AAAA)
	    {
	      struct in6_addr addr;
	      
	      if (!CHECK_LEN(header, p, qlen, IN6ADDRSZ))
		return 0;

	      memcpy(&addr, p, IN6ADDRSZ);

	      for (baddrp = baddr; baddrp; baddrp = baddrp->next)
		if (baddrp->is6 && is_same_net6(&addr, &baddrp->addr.addr6, baddrp->prefix))
		  return 1;
	    }
	}
      
      if (!ADD_RDLEN(header, p, qlen, rdlen))
	return 0;
    }
  
  return 0;
}

/* Is the packet a reply with the answer address equal to addr?
   If so mung is into an NXDOMAIN reply and also put that information
   in the cache. */
int check_for_bogus_wildcard(struct dns_header *header, size_t qlen, char *name, time_t now)
{
  unsigned long ttl;

  if (check_bad_address(header, qlen, daemon->bogus_addr, name, &ttl))
    {
      /* Found a bogus address. Insert that info here, since there no SOA record
	 to get the ttl from in the normal processing */
      cache_start_insert();
      cache_insert(name, NULL, C_IN, now, ttl, F_IPV4 | F_FORWARD | F_NEG | F_NXDOMAIN);
      cache_end_insert();

      return 1;
    }

  return 0;
}

int check_for_ignored_address(struct dns_header *header, size_t qlen)
{
  return check_bad_address(header, qlen, daemon->ignore_addr, NULL, NULL);
}

int add_resource_record(struct dns_header *header, char *limit, int *truncp, int nameoffset, unsigned char **pp, 
			unsigned long ttl, int *offset, unsigned short type, unsigned short class, char *format, ...)
{
  va_list ap;
  unsigned char *sav, *p = *pp;
  int j;
  unsigned short usval;
  long lval;
  char *sval;
  
#define CHECK_LIMIT(size) \
  if (limit && p + (size) > (unsigned char*)limit) goto truncated;

  va_start(ap, format);   /* make ap point to 1st unamed argument */
  
  if (truncp && *truncp)
    goto truncated;
  
  if (nameoffset > 0)
    {
      CHECK_LIMIT(2);
      PUTSHORT(nameoffset | 0xc000, p);
    }
  else
    {
      char *name = va_arg(ap, char *);
      if (name && !(p = do_rfc1035_name(p, name, limit)))
	goto truncated;
      
      if (nameoffset < 0)
	{
	  CHECK_LIMIT(2);
	  PUTSHORT(-nameoffset | 0xc000, p);
	}
      else
	{
	  CHECK_LIMIT(1);
	  *p++ = 0;
	}
    }

  /* type (2) + class (2) + ttl (4) + rdlen (2) */
  CHECK_LIMIT(10);
  
  PUTSHORT(type, p);
  PUTSHORT(class, p);
  PUTLONG(ttl, p);      /* TTL */

  sav = p;              /* Save pointer to RDLength field */
  PUTSHORT(0, p);       /* Placeholder RDLength */

  for (; *format; format++)
    switch (*format)
      {
      case '6':
        CHECK_LIMIT(IN6ADDRSZ);
	sval = va_arg(ap, char *); 
	memcpy(p, sval, IN6ADDRSZ);
	p += IN6ADDRSZ;
	break;
	
      case '4':
        CHECK_LIMIT(INADDRSZ);
	sval = va_arg(ap, char *); 
	memcpy(p, sval, INADDRSZ);
	p += INADDRSZ;
	break;
	
      case 'b':
        CHECK_LIMIT(1);
	usval = va_arg(ap, int);
	*p++ = usval;
	break;
	
      case 's':
        CHECK_LIMIT(2);
	usval = va_arg(ap, int);
	PUTSHORT(usval, p);
	break;
	
      case 'l':
        CHECK_LIMIT(4);
	lval = va_arg(ap, long);
	PUTLONG(lval, p);
	break;
	
      case 'd':
        /* get domain-name answer arg and store it in RDATA field */
        if (offset)
          *offset = p - (unsigned char *)header;
        if (!(p = do_rfc1035_name(p, va_arg(ap, char *), limit)))
	  goto truncated;
	CHECK_LIMIT(1);
        *p++ = 0;
	break;
	
      case 't':
	usval = va_arg(ap, int);
        CHECK_LIMIT(usval);
	sval = va_arg(ap, char *);
	if (usval != 0)
	  memcpy(p, sval, usval);
	p += usval;
	break;

      case 'z':
	sval = va_arg(ap, char *);
	usval = sval ? strlen(sval) : 0;
	if (usval > 255)
	  usval = 255;
        CHECK_LIMIT(usval + 1);
	*p++ = (unsigned char)usval;
	memcpy(p, sval, usval);
	p += usval;
	break;
      }

  va_end(ap);	/* clean up variable argument pointer */
  
  /* Now, store real RDLength. sav already checked against limit. */
  j = p - sav - 2;
  PUTSHORT(j, sav);
  
  *pp = p;
  return 1;
  
 truncated:
  va_end(ap);
  if (truncp)
    *truncp = 1;
  return 0;

#undef CHECK_LIMIT
}

static unsigned long crec_ttl(struct crec *crecp, time_t now)
{
  /* Return 0 ttl for DHCP entries, which might change
     before the lease expires, unless configured otherwise. */

  if (crecp->flags & F_DHCP)
    {
      int conf_ttl = daemon->use_dhcp_ttl ? daemon->dhcp_ttl : daemon->local_ttl;
      
      /* Apply ceiling of actual lease length to configured TTL. */
      if (!(crecp->flags & F_IMMORTAL) && (crecp->ttd - now) < conf_ttl)
	return crecp->ttd - now;
      
      return conf_ttl;
    }	  
  
  /* Immortal entries other than DHCP are local, and hold TTL in TTD field. */
  if (crecp->flags & F_IMMORTAL)
    return crecp->ttd;

  /* Return the Max TTL value if it is lower than the actual TTL */
  if (daemon->max_ttl == 0 || ((unsigned)(crecp->ttd - now) < daemon->max_ttl))
    return crecp->ttd - now;
  else
    return daemon->max_ttl;
}

static int cache_validated(const struct crec *crecp)
{
  return (option_bool(OPT_DNSSEC_VALID) && !(crecp->flags & F_DNSSECOK));
}

/* return zero if we can't answer from cache, or packet size if we can */
size_t answer_request(struct dns_header *header, char *limit, size_t qlen,  
		      struct in_addr local_addr, struct in_addr local_netmask, 
		      time_t now, int ad_reqd, int do_bit, int have_pseudoheader) 
{
  char *name = daemon->namebuff;
  unsigned char *p, *ansp;
  unsigned int qtype, qclass;
  union all_addr addr;
  int nameoffset;
  unsigned short flag;
  int q, ans, anscount = 0, addncount = 0;
  int dryrun = 0;
  struct crec *crecp;
  int nxdomain = 0, notimp = 0, auth = 1, trunc = 0, sec_data = 1;
  struct mx_srv_record *rec;
  size_t len;
  int rd_bit = (header->hb3 & HB3_RD);

  /* never answer queries with RD unset, to avoid cache snooping. */
  if (ntohs(header->ancount) != 0 ||
      ntohs(header->nscount) != 0 ||
      ntohs(header->qdcount) == 0 ||
      OPCODE(header) != QUERY )
    return 0;

  /* Don't return AD set if checking disabled. */
  if (header->hb4 & HB4_CD)
    sec_data = 0;
  
  /* If there is an  additional data section then it will be overwritten by
     partial replies, so we have to do a dry run to see if we can answer
     the query. */
  if (ntohs(header->arcount) != 0)
    dryrun = 1;

  for (rec = daemon->mxnames; rec; rec = rec->next)
    rec->offset = 0;
  
 rerun:
  /* determine end of question section (we put answers there) */
  if (!(ansp = skip_questions(header, qlen)))
    return 0; /* bad packet */
   
  /* now process each question, answers go in RRs after the question */
  p = (unsigned char *)(header+1);

  for (q = ntohs(header->qdcount); q != 0; q--)
    {
      int count = 255; /* catch loops */
      
      /* save pointer to name for copying into answers */
      nameoffset = p - (unsigned char *)header;

      /* now extract name as .-concatenated string into name */
      if (!extract_name(header, qlen, &p, name, 1, 4))
	return 0; /* bad packet */
            
      GETSHORT(qtype, p); 
      GETSHORT(qclass, p);

      ans = 0; /* have we answered this question */

      while (--count != 0 && (crecp = cache_find_by_name(NULL, name, now, F_CNAME)))
	{
	  char *cname_target = cache_get_cname_target(crecp);

	  /* If the client asked for DNSSEC  don't use cached data. */
	  if ((crecp->flags & (F_HOSTS | F_DHCP | F_CONFIG)) ||
	      (rd_bit && (!do_bit || cache_validated(crecp))))
	    {
	      if (crecp->flags & F_CONFIG || qtype == T_CNAME)
		ans = 1;

	      if (!(crecp->flags & F_DNSSECOK))
		sec_data = 0;

	      if (!dryrun)
		{
		  log_query(crecp->flags, name, NULL, record_source(crecp->uid));
		  if (add_resource_record(header, limit, &trunc, nameoffset, &ansp, 
					  crec_ttl(crecp, now), &nameoffset,
					  T_CNAME, C_IN, "d", cname_target))
		    anscount++;
		}

	    }
	  else
	    return 0; /* give up if any cached CNAME in chain can't be used for DNSSEC reasons. */

	  strcpy(name, cname_target);
	}
	  
      if (qtype == T_TXT || qtype == T_ANY)
	{
	  struct txt_record *t;
	  for(t = daemon->txt; t ; t = t->next)
	    {
	      if (t->class == qclass && hostname_isequal(name, t->name))
		{
		  ans = 1, sec_data = 0;
		  if (!dryrun)
		    {
		      unsigned long ttl = daemon->local_ttl;
		      int ok = 1;
#ifndef NO_ID
		      /* Dynamically generate stat record */
		      if (t->stat != 0)
			{
			  ttl = 0;
			  if (!cache_make_stat(t))
			    ok = 0;
			}
#endif
		      if (ok)
			{
			  log_query(F_CONFIG | F_RRNAME, name, NULL, "<TXT>");
<<<<<<< HEAD
			  FTL_cache(F_CONFIG | F_RRNAME, name, NULL, "<TXT>", daemon->log_display_id, ttl);
=======
>>>>>>> c5f4931c
			  if (add_resource_record(header, limit, &trunc, nameoffset, &ansp, 
						  ttl, NULL,
						  T_TXT, t->class, "t", t->len, t->txt))
			    anscount++;
			}
		    }
		}
	    }
	}

      if (qclass == C_CHAOS)
	{
	  /* don't forward *.bind and *.server chaos queries - always reply with NOTIMP */
	  if (hostname_issubdomain("bind", name) || hostname_issubdomain("server", name))
	    {
	      if (!ans)
		{
		  notimp = 1, auth = 0;
		  if (!dryrun)
		    {
		       addr.log.rcode = NOTIMP;
		       log_query(F_CONFIG | F_RCODE, name, &addr, NULL);
<<<<<<< HEAD
		       FTL_cache(F_CONFIG | F_RCODE, name, &addr, NULL, daemon->log_display_id, 0);
=======
>>>>>>> c5f4931c
		    }
		  ans = 1, sec_data = 0;
		}
	    }
	}

      if (qclass == C_IN)
	{
	  struct txt_record *t;

	  for (t = daemon->rr; t; t = t->next)
	    if ((t->class == qtype || qtype == T_ANY) && hostname_isequal(name, t->name))
	      {
		ans = 1;
		sec_data = 0;
		if (!dryrun)
		  {
		    log_query(F_CONFIG | F_RRNAME, name, NULL, querystr(NULL, t->class));
<<<<<<< HEAD
		    FTL_cache(F_CONFIG | F_RRNAME, name, NULL, querystr(NULL, t->class), daemon->log_display_id, daemon->local_ttl);
=======
>>>>>>> c5f4931c
		    if (add_resource_record(header, limit, &trunc, nameoffset, &ansp, 
					    daemon->local_ttl, NULL,
					    t->class, C_IN, "t", t->len, t->txt))
		      anscount++;
		  }
	      }
		
	  if (qtype == T_PTR || qtype == T_ANY)
	    {
	      /* see if it's w.z.y.z.in-addr.arpa format */
	      int is_arpa = in_arpa_name_2_addr(name, &addr);
	      struct ptr_record *ptr;
	      struct interface_name* intr = NULL;

	      for (ptr = daemon->ptr; ptr; ptr = ptr->next)
		if (hostname_isequal(name, ptr->name))
		  break;

	      if (is_arpa == F_IPV4)
		for (intr = daemon->int_names; intr; intr = intr->next)
		  {
		    struct addrlist *addrlist;
		    
		    for (addrlist = intr->addr; addrlist; addrlist = addrlist->next)
		      if (!(addrlist->flags & ADDRLIST_IPV6) && addr.addr4.s_addr == addrlist->addr.addr4.s_addr)
			break;
		    
		    if (addrlist)
		      break;
		    else
		      while (intr->next && strcmp(intr->intr, intr->next->intr) == 0)
			intr = intr->next;
		  }
	      else if (is_arpa == F_IPV6)
		for (intr = daemon->int_names; intr; intr = intr->next)
		  {
		    struct addrlist *addrlist;
		    
		    for (addrlist = intr->addr; addrlist; addrlist = addrlist->next)
		      if ((addrlist->flags & ADDRLIST_IPV6) && IN6_ARE_ADDR_EQUAL(&addr.addr6, &addrlist->addr.addr6))
			break;
		    
		    if (addrlist)
		      break;
		    else
		      while (intr->next && strcmp(intr->intr, intr->next->intr) == 0)
			intr = intr->next;
		  }
	      
	      if (intr)
		{
		  sec_data = 0;
		  ans = 1;
		  if (!dryrun)
		    {
		      log_query(is_arpa | F_REVERSE | F_CONFIG, intr->name, &addr, NULL);
<<<<<<< HEAD
		      FTL_cache(is_arpa | F_REVERSE | F_CONFIG, intr->name, &addr, NULL, daemon->log_display_id, daemon->local_ttl);
=======
>>>>>>> c5f4931c
		      if (add_resource_record(header, limit, &trunc, nameoffset, &ansp, 
					      daemon->local_ttl, NULL,
					      T_PTR, C_IN, "d", intr->name))
			anscount++;
		    }
		}
	      else if (ptr)
		{
		  ans = 1;
		  sec_data = 0;
		  if (!dryrun)
		    {
		      log_query(F_CONFIG | F_RRNAME, name, NULL, "<PTR>");
<<<<<<< HEAD
		      FTL_cache(F_CONFIG | F_RRNAME, name, NULL, "<PTR>", daemon->log_display_id, daemon->local_ttl);
=======
>>>>>>> c5f4931c
		      for (ptr = daemon->ptr; ptr; ptr = ptr->next)
			if (hostname_isequal(name, ptr->name) &&
			    add_resource_record(header, limit, &trunc, nameoffset, &ansp, 
						daemon->local_ttl, NULL,
						T_PTR, C_IN, "d", ptr->ptr))
			  anscount++;
			 
		    }
		}
	      else if ((crecp = cache_find_by_addr(NULL, &addr, now, is_arpa)))
		{
		  /* Don't use cache when DNSSEC data required, unless we know that
		     the zone is unsigned, which implies that we're doing
		     validation. */
		  if ((crecp->flags & (F_HOSTS | F_DHCP | F_CONFIG)) ||
		      (rd_bit && (!do_bit || cache_validated(crecp)) ))
		    {
		      do 
			{ 
			  /* don't answer wildcard queries with data not from /etc/hosts or dhcp leases */
			  if (qtype == T_ANY && !(crecp->flags & (F_HOSTS | F_DHCP)))
			    continue;
			  
			  if (!(crecp->flags & F_DNSSECOK))
			    sec_data = 0;
			   
			  ans = 1;
			   
			  if (crecp->flags & F_NEG)
			    {
			      auth = 0;
			      if (crecp->flags & F_NXDOMAIN)
				nxdomain = 1;
			      if (!dryrun)
				log_query(crecp->flags & ~F_FORWARD, name, &addr, NULL);
<<<<<<< HEAD
				FTL_cache(crecp->flags & ~F_FORWARD, name, &addr, NULL, daemon->log_display_id, 0);
			      }
=======
>>>>>>> c5f4931c
			    }
			  else
			    {
			      if (!(crecp->flags & (F_HOSTS | F_DHCP)))
				auth = 0;
			      if (!dryrun)
				{
				  log_query(crecp->flags & ~F_FORWARD, cache_get_name(crecp), &addr, 
					    record_source(crecp->uid));
<<<<<<< HEAD
				  FTL_cache(crecp->flags & ~F_FORWARD, cache_get_name(crecp), &addr,
				            record_source(crecp->uid), daemon->log_display_id, crec_ttl(crecp, now));
=======
>>>>>>> c5f4931c

				  if (add_resource_record(header, limit, &trunc, nameoffset, &ansp, 
							  crec_ttl(crecp, now), NULL,
							  T_PTR, C_IN, "d", cache_get_name(crecp)))
				    anscount++;
				}
			    }
			} while ((crecp = cache_find_by_addr(crecp, &addr, now, is_arpa)));
		    }
		}
	      else if (is_rev_synth(is_arpa, &addr, name))
		{
		  ans = 1;
		  sec_data = 0;
		  if (!dryrun)
		    {
		      log_query(F_CONFIG | F_REVERSE | is_arpa, name, &addr, NULL); 
<<<<<<< HEAD
		      FTL_cache(F_CONFIG | F_REVERSE | is_arpa, name, &addr, NULL, daemon->log_display_id, daemon->local_ttl);
=======
>>>>>>> c5f4931c
		      
		      if (add_resource_record(header, limit, &trunc, nameoffset, &ansp, 
					      daemon->local_ttl, NULL,
					      T_PTR, C_IN, "d", name))
			      anscount++;
		    }
		}
	      else if (option_bool(OPT_BOGUSPRIV) &&
		       ((is_arpa == F_IPV6 && private_net6(&addr.addr6, 1)) || (is_arpa == F_IPV4 && private_net(addr.addr4, 1))) &&
		       !lookup_domain(name, F_DOMAINSRV, NULL, NULL))
		{
		  /* if no configured server, not in cache, enabled and private IPV4 address, return NXDOMAIN */
<<<<<<< HEAD
		  if (!serv)
		    {
		      ans = 1;
		      sec_data = 0;
		      nxdomain = 1;
		      if (!dryrun)
		      {
			log_query(F_CONFIG | F_REVERSE | is_arpa | F_NEG | F_NXDOMAIN,
				  name, &addr, NULL);
			FTL_cache(F_CONFIG | F_REVERSE | is_arpa | F_NEG | F_NXDOMAIN,
				  name, &addr, NULL, daemon->log_display_id, 0);
		      }
		    }
=======
		  ans = 1;
		  sec_data = 0;
		  nxdomain = 1;
		  if (!dryrun)
		    log_query(F_CONFIG | F_REVERSE | is_arpa | F_NEG | F_NXDOMAIN,
			      name, &addr, NULL);
>>>>>>> c5f4931c
		}
	    }

	  for (flag = F_IPV4; flag; flag = (flag == F_IPV4) ? F_IPV6 : 0)
	    {
	      unsigned short type = (flag == F_IPV6) ? T_AAAA : T_A;
	      struct interface_name *intr;

	      if (qtype != type && qtype != T_ANY)
		continue;
	      
	      /* interface name stuff */
	      for (intr = daemon->int_names; intr; intr = intr->next)
		if (hostname_isequal(name, intr->name))
		  break;
	      
	      if (intr)
		{
		  struct addrlist *addrlist;
		  int gotit = 0, localise = 0;

		  enumerate_interfaces(0);
		    
		  /* See if a putative address is on the network from which we received
		     the query, is so we'll filter other answers. */
		  if (local_addr.s_addr != 0 && option_bool(OPT_LOCALISE) && type == T_A)
		    for (intr = daemon->int_names; intr; intr = intr->next)
		      if (hostname_isequal(name, intr->name))
			for (addrlist = intr->addr; addrlist; addrlist = addrlist->next)
			  if (!(addrlist->flags & ADDRLIST_IPV6) && 
			      is_same_net(addrlist->addr.addr4, local_addr, local_netmask))
			    {
			      localise = 1;
			      break;
			    }
		  
		  for (intr = daemon->int_names; intr; intr = intr->next)
		    if (hostname_isequal(name, intr->name))
		      {
			for (addrlist = intr->addr; addrlist; addrlist = addrlist->next)
			  if (((addrlist->flags & ADDRLIST_IPV6) ? T_AAAA : T_A) == type)
			    {
			      if (localise && 
				  !is_same_net(addrlist->addr.addr4, local_addr, local_netmask))
				continue;

			      if (addrlist->flags & ADDRLIST_REVONLY)
				continue;

			      ans = 1;	
			      sec_data = 0;
			      if (!dryrun)
				{
				  gotit = 1;
				  log_query(F_FORWARD | F_CONFIG | flag, name, &addrlist->addr, NULL);
<<<<<<< HEAD
				  FTL_cache(F_FORWARD | F_CONFIG | flag, name, &addrlist->addr, NULL, daemon->log_display_id, daemon->local_ttl);
=======
>>>>>>> c5f4931c
				  if (add_resource_record(header, limit, &trunc, nameoffset, &ansp, 
							  daemon->local_ttl, NULL, type, C_IN, 
							  type == T_A ? "4" : "6", &addrlist->addr))
				    anscount++;
				}
			    }
		      }
		  
		  if (!dryrun && !gotit)
		    log_query(F_FORWARD | F_CONFIG | flag | F_NEG, name, NULL, NULL);
<<<<<<< HEAD
		    FTL_cache(F_FORWARD | F_CONFIG | flag | F_NEG, name, NULL, NULL, daemon->log_display_id, 0);
		  }
=======
>>>>>>> c5f4931c
		     
		  continue;
		}

	      if ((crecp = cache_find_by_name(NULL, name, now, flag | (dryrun ? F_NO_RR : 0))))
		{
		  int localise = 0;
		  
		  /* See if a putative address is on the network from which we received
		     the query, is so we'll filter other answers. */
		  if (local_addr.s_addr != 0 && option_bool(OPT_LOCALISE) && flag == F_IPV4)
		    {
		      struct crec *save = crecp;
		      do {
			if ((crecp->flags & F_HOSTS) &&
			    is_same_net(crecp->addr.addr4, local_addr, local_netmask))
			  {
			    localise = 1;
			    break;
			  } 
			} while ((crecp = cache_find_by_name(crecp, name, now, flag)));
		      crecp = save;
		    }

		  /* If the client asked for DNSSEC  don't use cached data. */
		  if ((crecp->flags & (F_HOSTS | F_DHCP | F_CONFIG)) ||
		      (rd_bit && (!do_bit || cache_validated(crecp)) ))
		    do
		      { 
			/* don't answer wildcard queries with data not from /etc/hosts
			   or DHCP leases */
			if (qtype == T_ANY && !(crecp->flags & (F_HOSTS | F_DHCP | F_CONFIG)))
			  break;
			
			if (!(crecp->flags & F_DNSSECOK))
			  sec_data = 0;
			
			if (crecp->flags & F_NEG)
			  {
			    ans = 1;
			    auth = 0;
			    if (crecp->flags & F_NXDOMAIN)
			      nxdomain = 1;
			    if (!dryrun)
			      // Pi-hole modification: Added record_source(crecp->uid) such that the subroutines know
			      //                       where the reply came from (e.g. gravity.list)
			      log_query(crecp->flags, name, NULL, record_source(crecp->uid));
<<<<<<< HEAD
			      FTL_cache(crecp->flags, name, NULL, record_source(crecp->uid), daemon->log_display_id, 0);
			    }
=======
>>>>>>> c5f4931c
			  }
			else 
			  {
			    /* If we are returning local answers depending on network,
			       filter here. */
			    if (localise && 
				(crecp->flags & F_HOSTS) &&
				!is_same_net(crecp->addr.addr4, local_addr, local_netmask))
			      continue;
			    
			    if (!(crecp->flags & (F_HOSTS | F_DHCP)))
			      auth = 0;
			    
			    ans = 1;
			    if (!dryrun)
			      {
				log_query(crecp->flags & ~F_REVERSE, name, &crecp->addr,
					  record_source(crecp->uid));
<<<<<<< HEAD
				FTL_cache(crecp->flags & ~F_REVERSE, name, &crecp->addr,
				          record_source(crecp->uid),
				          daemon->log_display_id, crec_ttl(crecp, now));
=======
>>>>>>> c5f4931c
				// ****************************** Pi-hole modification ******************************
				if(FTL_CNAME(name, crecp, daemon->log_display_id))
				  {
				    // This query is to be blocked as we found a blocked domain while walking the CNAME path.
				    // Log to pihole.log: "cached domainabc.com is blocked during CNAME inspection"
				    log_query(F_UPSTREAM, name, NULL, "blocked during CNAME inspection");
				    break;
				  }
				// **********************************************************************************
				
				if (add_resource_record(header, limit, &trunc, nameoffset, &ansp, 
							crec_ttl(crecp, now), NULL, type, C_IN, 
							type == T_A ? "4" : "6", &crecp->addr))
				  anscount++;
			      }
			  }
		      } while ((crecp = cache_find_by_name(crecp, name, now, flag)));
		}
	      else if (is_name_synthetic(flag, name, &addr))
		{
		  ans = 1, sec_data = 0;
		  if (!dryrun)
		    {
		      log_query(F_FORWARD | F_CONFIG | flag, name, &addr, NULL);
<<<<<<< HEAD
		      FTL_cache(F_FORWARD | F_CONFIG | flag, name, &addr, NULL, daemon->log_display_id, daemon->local_ttl);
=======
>>>>>>> c5f4931c
		      if (add_resource_record(header, limit, &trunc, nameoffset, &ansp, 
					      daemon->local_ttl, NULL, type, C_IN, type == T_A ? "4" : "6", &addr))
			anscount++;
		    }
		}
	    }

	  if (qtype == T_MX || qtype == T_ANY)
	    {
	      int found = 0;
	      for (rec = daemon->mxnames; rec; rec = rec->next)
		if (!rec->issrv && hostname_isequal(name, rec->name))
		  {
		    ans = found = 1;
		    sec_data = 0;
		    if (!dryrun)
		      {
			int offset;
			log_query(F_CONFIG | F_RRNAME, name, NULL, "<MX>");
<<<<<<< HEAD
			FTL_cache(F_CONFIG | F_RRNAME, name, NULL, "<MX>", daemon->log_display_id, daemon->local_ttl);
=======
>>>>>>> c5f4931c
			if (add_resource_record(header, limit, &trunc, nameoffset, &ansp, daemon->local_ttl,
						&offset, T_MX, C_IN, "sd", rec->weight, rec->target))
			  {
			    anscount++;
			    if (rec->target)
			      rec->offset = offset;
			  }
		      }
		  }
	      
	      if (!found && (option_bool(OPT_SELFMX) || option_bool(OPT_LOCALMX)) &&
		  cache_find_by_name(NULL, name, now, F_HOSTS | F_DHCP | F_NO_RR))
		{ 
		  ans = 1;
		  sec_data = 0;
		  if (!dryrun)
		    {
		      log_query(F_CONFIG | F_RRNAME, name, NULL, "<MX>");
<<<<<<< HEAD
		      FTL_cache(F_CONFIG | F_RRNAME, name, NULL, "<MX>", daemon->log_display_id, daemon->local_ttl);
=======
>>>>>>> c5f4931c
		      if (add_resource_record(header, limit, &trunc, nameoffset, &ansp, daemon->local_ttl, NULL, 
					      T_MX, C_IN, "sd", 1, 
					      option_bool(OPT_SELFMX) ? name : daemon->mxtarget))
			anscount++;
		    }
		}
	    }
	  	  
	  if (qtype == T_SRV || qtype == T_ANY)
	    {
	      int found = 0;
	      struct mx_srv_record *move = NULL, **up = &daemon->mxnames;

	      for (rec = daemon->mxnames; rec; rec = rec->next)
		if (rec->issrv && hostname_isequal(name, rec->name))
		  {
		    found = ans = 1;
		    sec_data = 0;
		    if (!dryrun)
		      {
			int offset;
			log_query(F_CONFIG | F_RRNAME, name, NULL, "<SRV>");
<<<<<<< HEAD
			FTL_cache(F_CONFIG | F_RRNAME, name, NULL, "<SRV>", daemon->log_display_id, daemon->local_ttl);
=======
>>>>>>> c5f4931c
			if (add_resource_record(header, limit, &trunc, nameoffset, &ansp, daemon->local_ttl, 
						&offset, T_SRV, C_IN, "sssd", 
						rec->priority, rec->weight, rec->srvport, rec->target))
			  {
			    anscount++;
			    if (rec->target)
			      rec->offset = offset;
			  }
		      }
		    
		    /* unlink first SRV record found */
		    if (!move)
		      {
			move = rec;
			*up = rec->next;
		      }
		    else
		      up = &rec->next;      
		  }
		else
		  up = &rec->next;

	      /* put first SRV record back at the end. */
	      if (move)
		{
		  *up = move;
		  move->next = NULL;
		}

	      if (!found)
		{
		  if ((crecp = cache_find_by_name(NULL, name, now, F_SRV | (dryrun ? F_NO_RR : 0))) &&
		      rd_bit && (!do_bit || (option_bool(OPT_DNSSEC_VALID) && !(crecp->flags & F_DNSSECOK))))
		    {
		      if (!(crecp->flags & F_DNSSECOK))
			sec_data = 0;
		      
		      auth = 0;
		      found = ans = 1;
		      
		      do {
			if (crecp->flags & F_NEG)
			  {
			    if (crecp->flags & F_NXDOMAIN)
			      nxdomain = 1;
			    if (!dryrun)
			    {
			      log_query(crecp->flags, name, NULL, NULL);
<<<<<<< HEAD
			      FTL_cache(crecp->flags, name, NULL, NULL, daemon->log_display_id, 0);
=======
>>>>>>> c5f4931c
			    }
			  }
			else if (!dryrun)
			  {
			    char *target = blockdata_retrieve(crecp->addr.srv.target, crecp->addr.srv.targetlen, NULL);
			    log_query(crecp->flags, name, NULL, 0);
<<<<<<< HEAD
			    FTL_cache(crecp->flags, name, NULL, NULL, daemon->log_display_id, crec_ttl(crecp, now));
=======
>>>>>>> c5f4931c
			    
			    if (add_resource_record(header, limit, &trunc, nameoffset, &ansp, 
						    crec_ttl(crecp, now), NULL, T_SRV, C_IN, "sssd",
						    crecp->addr.srv.priority, crecp->addr.srv.weight, crecp->addr.srv.srvport,
						    target))
			      anscount++;
			  }
		      } while ((crecp = cache_find_by_name(crecp, name, now, F_SRV)));
		    }
		}

	      if (!found && option_bool(OPT_FILTER) && (qtype == T_SRV || (qtype == T_ANY && strchr(name, '_'))))
		{
		  ans = 1;
		  sec_data = 0;
		  if (!dryrun)
		    log_query(F_CONFIG | F_NEG, name, NULL, NULL);
<<<<<<< HEAD
		    FTL_cache(F_CONFIG | F_NEG, name, NULL, NULL, daemon->log_display_id, 0);
		  }
=======
>>>>>>> c5f4931c
		}
	    }

	  if (qtype == T_NAPTR || qtype == T_ANY)
	    {
	      struct naptr *na;
	      for (na = daemon->naptr; na; na = na->next)
		if (hostname_isequal(name, na->name))
		  {
		    ans = 1;
		    sec_data = 0;
		    if (!dryrun)
		      {
			log_query(F_CONFIG | F_RRNAME, name, NULL, "<NAPTR>");
<<<<<<< HEAD
			FTL_cache(F_CONFIG | F_NEG, name, NULL, "<NAPTR>", daemon->log_display_id, daemon->local_ttl);
=======
>>>>>>> c5f4931c
			if (add_resource_record(header, limit, &trunc, nameoffset, &ansp, daemon->local_ttl, 
						NULL, T_NAPTR, C_IN, "sszzzd", 
						na->order, na->pref, na->flags, na->services, na->regexp, na->replace))
			  anscount++;
		      }
		  }
	    }
	  
	  if (qtype == T_MAILB)
	    ans = 1, nxdomain = 1, sec_data = 0;

	  if (qtype == T_SOA && option_bool(OPT_FILTER))
	    {
	      ans = 1;
	      sec_data = 0;
	      if (!dryrun)
		log_query(F_CONFIG | F_NEG, name, &addr, NULL);
<<<<<<< HEAD
		FTL_cache(F_CONFIG | F_NEG, name, NULL, NULL, daemon->log_display_id, 0);
	      }
=======
>>>>>>> c5f4931c
	    }
	}

      if (!ans)
	return 0; /* failed to answer a question */
    }
  
  if (dryrun)
    {
      dryrun = 0;
      goto rerun;
    }
  
  /* create an additional data section, for stuff in SRV and MX record replies. */
  for (rec = daemon->mxnames; rec; rec = rec->next)
    if (rec->offset != 0)
      {
	/* squash dupes */
	struct mx_srv_record *tmp;
	for (tmp = rec->next; tmp; tmp = tmp->next)
	  if (tmp->offset != 0 && hostname_isequal(rec->target, tmp->target))
	    tmp->offset = 0;
	
	crecp = NULL;
	while ((crecp = cache_find_by_name(crecp, rec->target, now, F_IPV4 | F_IPV6)))
	  {
	    int type =  crecp->flags & F_IPV4 ? T_A : T_AAAA;

	    if (crecp->flags & F_NEG)
	      continue;

	    if (add_resource_record(header, limit, NULL, rec->offset, &ansp, 
				    crec_ttl(crecp, now), NULL, type, C_IN, 
				    crecp->flags & F_IPV4 ? "4" : "6", &crecp->addr))
	      addncount++;
	  }
      }
  
  /* done all questions, set up header and return length of result */
  /* clear authoritative and truncated flags, set QR flag */
  header->hb3 = (header->hb3 & ~(HB3_AA | HB3_TC)) | HB3_QR;
  /* set RA flag */
  header->hb4 |= HB4_RA;
   
  /* authoritative - only hosts and DHCP derived names. */
  if (auth)
    header->hb3 |= HB3_AA;
  
  /* truncation */
  if (trunc)
    header->hb3 |= HB3_TC;
  
  if (nxdomain)
    SET_RCODE(header, NXDOMAIN);
  else if (notimp)
    SET_RCODE(header, NOTIMP);
  else
    SET_RCODE(header, NOERROR); /* no error */
  header->ancount = htons(anscount);
  header->nscount = htons(0);
  header->arcount = htons(addncount);

  len = ansp - (unsigned char *)header;
  
  /* Advertise our packet size limit in our reply */
  if (have_pseudoheader)
    len = add_pseudoheader(header, len, (unsigned char *)limit, daemon->edns_pktsz, 0, NULL, 0, do_bit, 0);
  
  if (ad_reqd && sec_data)
    header->hb4 |= HB4_AD;
  else
    header->hb4 &= ~HB4_AD;
  
  return len;
}<|MERGE_RESOLUTION|>--- conflicted
+++ resolved
@@ -1034,17 +1034,6 @@
     SET_RCODE(header, NOERROR); /* empty domain */
   else if (flags == F_NXDOMAIN)
     SET_RCODE(header, NXDOMAIN);
-<<<<<<< HEAD
-  else if (flags == F_SERVFAIL)
-    {
-      union all_addr a;
-      a.log.rcode = SERVFAIL;
-      log_query(F_CONFIG | F_RCODE, "error", &a, NULL);
-      FTL_reply(F_CONFIG | F_RCODE, "error", &a, daemon->log_display_id, -1);
-      SET_RCODE(header, SERVFAIL);
-    }
-=======
->>>>>>> c5f4931c
   else if (flags & ( F_IPV4 | F_IPV6))
     {
       SET_RCODE(header, NOERROR);
@@ -1056,10 +1045,6 @@
       a.log.rcode = REFUSED;
       a.log.ede = ede;
       log_query(F_CONFIG | F_RCODE, "error", &a, NULL);
-<<<<<<< HEAD
-      FTL_reply(F_CONFIG | F_RCODE, "error", &a, daemon->log_display_id, -1);
-=======
->>>>>>> c5f4931c
       SET_RCODE(header, REFUSED);
     }
 }
@@ -1473,10 +1458,6 @@
 		      if (ok)
 			{
 			  log_query(F_CONFIG | F_RRNAME, name, NULL, "<TXT>");
-<<<<<<< HEAD
-			  FTL_cache(F_CONFIG | F_RRNAME, name, NULL, "<TXT>", daemon->log_display_id, ttl);
-=======
->>>>>>> c5f4931c
 			  if (add_resource_record(header, limit, &trunc, nameoffset, &ansp, 
 						  ttl, NULL,
 						  T_TXT, t->class, "t", t->len, t->txt))
@@ -1499,10 +1480,6 @@
 		    {
 		       addr.log.rcode = NOTIMP;
 		       log_query(F_CONFIG | F_RCODE, name, &addr, NULL);
-<<<<<<< HEAD
-		       FTL_cache(F_CONFIG | F_RCODE, name, &addr, NULL, daemon->log_display_id, 0);
-=======
->>>>>>> c5f4931c
 		    }
 		  ans = 1, sec_data = 0;
 		}
@@ -1521,10 +1498,6 @@
 		if (!dryrun)
 		  {
 		    log_query(F_CONFIG | F_RRNAME, name, NULL, querystr(NULL, t->class));
-<<<<<<< HEAD
-		    FTL_cache(F_CONFIG | F_RRNAME, name, NULL, querystr(NULL, t->class), daemon->log_display_id, daemon->local_ttl);
-=======
->>>>>>> c5f4931c
 		    if (add_resource_record(header, limit, &trunc, nameoffset, &ansp, 
 					    daemon->local_ttl, NULL,
 					    t->class, C_IN, "t", t->len, t->txt))
@@ -1581,10 +1554,6 @@
 		  if (!dryrun)
 		    {
 		      log_query(is_arpa | F_REVERSE | F_CONFIG, intr->name, &addr, NULL);
-<<<<<<< HEAD
-		      FTL_cache(is_arpa | F_REVERSE | F_CONFIG, intr->name, &addr, NULL, daemon->log_display_id, daemon->local_ttl);
-=======
->>>>>>> c5f4931c
 		      if (add_resource_record(header, limit, &trunc, nameoffset, &ansp, 
 					      daemon->local_ttl, NULL,
 					      T_PTR, C_IN, "d", intr->name))
@@ -1598,10 +1567,6 @@
 		  if (!dryrun)
 		    {
 		      log_query(F_CONFIG | F_RRNAME, name, NULL, "<PTR>");
-<<<<<<< HEAD
-		      FTL_cache(F_CONFIG | F_RRNAME, name, NULL, "<PTR>", daemon->log_display_id, daemon->local_ttl);
-=======
->>>>>>> c5f4931c
 		      for (ptr = daemon->ptr; ptr; ptr = ptr->next)
 			if (hostname_isequal(name, ptr->name) &&
 			    add_resource_record(header, limit, &trunc, nameoffset, &ansp, 
@@ -1637,11 +1602,6 @@
 				nxdomain = 1;
 			      if (!dryrun)
 				log_query(crecp->flags & ~F_FORWARD, name, &addr, NULL);
-<<<<<<< HEAD
-				FTL_cache(crecp->flags & ~F_FORWARD, name, &addr, NULL, daemon->log_display_id, 0);
-			      }
-=======
->>>>>>> c5f4931c
 			    }
 			  else
 			    {
@@ -1651,11 +1611,6 @@
 				{
 				  log_query(crecp->flags & ~F_FORWARD, cache_get_name(crecp), &addr, 
 					    record_source(crecp->uid));
-<<<<<<< HEAD
-				  FTL_cache(crecp->flags & ~F_FORWARD, cache_get_name(crecp), &addr,
-				            record_source(crecp->uid), daemon->log_display_id, crec_ttl(crecp, now));
-=======
->>>>>>> c5f4931c
 
 				  if (add_resource_record(header, limit, &trunc, nameoffset, &ansp, 
 							  crec_ttl(crecp, now), NULL,
@@ -1673,10 +1628,6 @@
 		  if (!dryrun)
 		    {
 		      log_query(F_CONFIG | F_REVERSE | is_arpa, name, &addr, NULL); 
-<<<<<<< HEAD
-		      FTL_cache(F_CONFIG | F_REVERSE | is_arpa, name, &addr, NULL, daemon->log_display_id, daemon->local_ttl);
-=======
->>>>>>> c5f4931c
 		      
 		      if (add_resource_record(header, limit, &trunc, nameoffset, &ansp, 
 					      daemon->local_ttl, NULL,
@@ -1689,28 +1640,12 @@
 		       !lookup_domain(name, F_DOMAINSRV, NULL, NULL))
 		{
 		  /* if no configured server, not in cache, enabled and private IPV4 address, return NXDOMAIN */
-<<<<<<< HEAD
-		  if (!serv)
-		    {
-		      ans = 1;
-		      sec_data = 0;
-		      nxdomain = 1;
-		      if (!dryrun)
-		      {
-			log_query(F_CONFIG | F_REVERSE | is_arpa | F_NEG | F_NXDOMAIN,
-				  name, &addr, NULL);
-			FTL_cache(F_CONFIG | F_REVERSE | is_arpa | F_NEG | F_NXDOMAIN,
-				  name, &addr, NULL, daemon->log_display_id, 0);
-		      }
-		    }
-=======
 		  ans = 1;
 		  sec_data = 0;
 		  nxdomain = 1;
 		  if (!dryrun)
 		    log_query(F_CONFIG | F_REVERSE | is_arpa | F_NEG | F_NXDOMAIN,
 			      name, &addr, NULL);
->>>>>>> c5f4931c
 		}
 	    }
 
@@ -1766,10 +1701,6 @@
 				{
 				  gotit = 1;
 				  log_query(F_FORWARD | F_CONFIG | flag, name, &addrlist->addr, NULL);
-<<<<<<< HEAD
-				  FTL_cache(F_FORWARD | F_CONFIG | flag, name, &addrlist->addr, NULL, daemon->log_display_id, daemon->local_ttl);
-=======
->>>>>>> c5f4931c
 				  if (add_resource_record(header, limit, &trunc, nameoffset, &ansp, 
 							  daemon->local_ttl, NULL, type, C_IN, 
 							  type == T_A ? "4" : "6", &addrlist->addr))
@@ -1780,11 +1711,6 @@
 		  
 		  if (!dryrun && !gotit)
 		    log_query(F_FORWARD | F_CONFIG | flag | F_NEG, name, NULL, NULL);
-<<<<<<< HEAD
-		    FTL_cache(F_FORWARD | F_CONFIG | flag | F_NEG, name, NULL, NULL, daemon->log_display_id, 0);
-		  }
-=======
->>>>>>> c5f4931c
 		     
 		  continue;
 		}
@@ -1832,11 +1758,6 @@
 			      // Pi-hole modification: Added record_source(crecp->uid) such that the subroutines know
 			      //                       where the reply came from (e.g. gravity.list)
 			      log_query(crecp->flags, name, NULL, record_source(crecp->uid));
-<<<<<<< HEAD
-			      FTL_cache(crecp->flags, name, NULL, record_source(crecp->uid), daemon->log_display_id, 0);
-			    }
-=======
->>>>>>> c5f4931c
 			  }
 			else 
 			  {
@@ -1855,12 +1776,6 @@
 			      {
 				log_query(crecp->flags & ~F_REVERSE, name, &crecp->addr,
 					  record_source(crecp->uid));
-<<<<<<< HEAD
-				FTL_cache(crecp->flags & ~F_REVERSE, name, &crecp->addr,
-				          record_source(crecp->uid),
-				          daemon->log_display_id, crec_ttl(crecp, now));
-=======
->>>>>>> c5f4931c
 				// ****************************** Pi-hole modification ******************************
 				if(FTL_CNAME(name, crecp, daemon->log_display_id))
 				  {
@@ -1885,10 +1800,6 @@
 		  if (!dryrun)
 		    {
 		      log_query(F_FORWARD | F_CONFIG | flag, name, &addr, NULL);
-<<<<<<< HEAD
-		      FTL_cache(F_FORWARD | F_CONFIG | flag, name, &addr, NULL, daemon->log_display_id, daemon->local_ttl);
-=======
->>>>>>> c5f4931c
 		      if (add_resource_record(header, limit, &trunc, nameoffset, &ansp, 
 					      daemon->local_ttl, NULL, type, C_IN, type == T_A ? "4" : "6", &addr))
 			anscount++;
@@ -1908,10 +1819,6 @@
 		      {
 			int offset;
 			log_query(F_CONFIG | F_RRNAME, name, NULL, "<MX>");
-<<<<<<< HEAD
-			FTL_cache(F_CONFIG | F_RRNAME, name, NULL, "<MX>", daemon->log_display_id, daemon->local_ttl);
-=======
->>>>>>> c5f4931c
 			if (add_resource_record(header, limit, &trunc, nameoffset, &ansp, daemon->local_ttl,
 						&offset, T_MX, C_IN, "sd", rec->weight, rec->target))
 			  {
@@ -1930,10 +1837,6 @@
 		  if (!dryrun)
 		    {
 		      log_query(F_CONFIG | F_RRNAME, name, NULL, "<MX>");
-<<<<<<< HEAD
-		      FTL_cache(F_CONFIG | F_RRNAME, name, NULL, "<MX>", daemon->log_display_id, daemon->local_ttl);
-=======
->>>>>>> c5f4931c
 		      if (add_resource_record(header, limit, &trunc, nameoffset, &ansp, daemon->local_ttl, NULL, 
 					      T_MX, C_IN, "sd", 1, 
 					      option_bool(OPT_SELFMX) ? name : daemon->mxtarget))
@@ -1956,10 +1859,6 @@
 		      {
 			int offset;
 			log_query(F_CONFIG | F_RRNAME, name, NULL, "<SRV>");
-<<<<<<< HEAD
-			FTL_cache(F_CONFIG | F_RRNAME, name, NULL, "<SRV>", daemon->log_display_id, daemon->local_ttl);
-=======
->>>>>>> c5f4931c
 			if (add_resource_record(header, limit, &trunc, nameoffset, &ansp, daemon->local_ttl, 
 						&offset, T_SRV, C_IN, "sssd", 
 						rec->priority, rec->weight, rec->srvport, rec->target))
@@ -2008,20 +1907,12 @@
 			    if (!dryrun)
 			    {
 			      log_query(crecp->flags, name, NULL, NULL);
-<<<<<<< HEAD
-			      FTL_cache(crecp->flags, name, NULL, NULL, daemon->log_display_id, 0);
-=======
->>>>>>> c5f4931c
 			    }
 			  }
 			else if (!dryrun)
 			  {
 			    char *target = blockdata_retrieve(crecp->addr.srv.target, crecp->addr.srv.targetlen, NULL);
 			    log_query(crecp->flags, name, NULL, 0);
-<<<<<<< HEAD
-			    FTL_cache(crecp->flags, name, NULL, NULL, daemon->log_display_id, crec_ttl(crecp, now));
-=======
->>>>>>> c5f4931c
 			    
 			    if (add_resource_record(header, limit, &trunc, nameoffset, &ansp, 
 						    crec_ttl(crecp, now), NULL, T_SRV, C_IN, "sssd",
@@ -2039,11 +1930,6 @@
 		  sec_data = 0;
 		  if (!dryrun)
 		    log_query(F_CONFIG | F_NEG, name, NULL, NULL);
-<<<<<<< HEAD
-		    FTL_cache(F_CONFIG | F_NEG, name, NULL, NULL, daemon->log_display_id, 0);
-		  }
-=======
->>>>>>> c5f4931c
 		}
 	    }
 
@@ -2058,10 +1944,6 @@
 		    if (!dryrun)
 		      {
 			log_query(F_CONFIG | F_RRNAME, name, NULL, "<NAPTR>");
-<<<<<<< HEAD
-			FTL_cache(F_CONFIG | F_NEG, name, NULL, "<NAPTR>", daemon->log_display_id, daemon->local_ttl);
-=======
->>>>>>> c5f4931c
 			if (add_resource_record(header, limit, &trunc, nameoffset, &ansp, daemon->local_ttl, 
 						NULL, T_NAPTR, C_IN, "sszzzd", 
 						na->order, na->pref, na->flags, na->services, na->regexp, na->replace))
@@ -2079,11 +1961,6 @@
 	      sec_data = 0;
 	      if (!dryrun)
 		log_query(F_CONFIG | F_NEG, name, &addr, NULL);
-<<<<<<< HEAD
-		FTL_cache(F_CONFIG | F_NEG, name, NULL, NULL, daemon->log_display_id, 0);
-	      }
-=======
->>>>>>> c5f4931c
 	    }
 	}
 
