/* Pi-hole: A black hole for Internet advertisements
*  (c) 2017 Pi-hole, LLC (https://pi-hole.net)
*  Network-wide ad blocking via your own hardware.
*
*  FTL Engine
*  dnsmasq interfacing routines
*
*  This file is copyright under the latest version of the EUPL.
*  Please see LICENSE file for your rights under this license. */

#define FTLDNS
#include "dnsmasq/dnsmasq.h"
#undef __USE_XOPEN
#include "FTL.h"
#include "enums.h"
#include "dnsmasq_interface.h"
#include "shmem.h"
#include "overTime.h"
#include "memory.h"
#include "database/common.h"
#include "database/database-thread.h"
#include "datastructure.h"
#include "database/gravity-db.h"
#include "setupVars.h"
#include "daemon.h"
#include "timers.h"
#include "gc.h"
#include "api/socket.h"
#include "regex_r.h"
#include "config.h"
#include "capabilities.h"
#include "resolve.h"
#include "files.h"
#include "log.h"
// Prototype of getCacheInformation()
#include "api/api.h"
// global variable daemonmode
#include "args.h"
// handle_realtime_signals()
#include "signals.h"
// atomic_flag_test_and_set()
#include <stdatomic.h>

static void print_flags(const unsigned int flags);
static void save_reply_type(const unsigned int flags, const union all_addr *addr,
                            queriesData* query, const struct timeval response);
static unsigned long converttimeval(const struct timeval time) __attribute__((const));
static void detect_blocked_IP(const unsigned short flags, const union all_addr *addr, const int queryID);
static void query_externally_blocked(const int queryID, const unsigned char status);
static int findQueryID(const int id);
static void prepare_blocking_metadata(void);
static void query_blocked(queriesData* query, domainsData* domain, clientsData* client, const unsigned char new_status);

// Static blocking metadata (stored precomputed as time-critical)
static unsigned int blocking_flags = 0;
static union all_addr blocking_addrp_v4 = {{ 0 }};
static union all_addr blocking_addrp_v6 = {{ 0 }};
static unsigned char force_next_DNS_reply = 0u;

// Adds debug information to the regular pihole.log file
char debug_dnsmasq_lines = 0;

// Fork-private copy of the interface name the most recent query came from
static char next_iface[IFNAMSIZ] = "-";

unsigned char* pihole_privacylevel = &config.privacylevel;
const char flagnames[][12] = {"F_IMMORTAL ", "F_NAMEP ", "F_REVERSE ", "F_FORWARD ", "F_DHCP ", "F_NEG ", "F_HOSTS ", "F_IPV4 ", "F_IPV6 ", "F_BIGNAME ", "F_NXDOMAIN ", "F_CNAME ", "F_DNSKEY ", "F_CONFIG ", "F_DS ", "F_DNSSECOK ", "F_UPSTREAM ", "F_RRNAME ", "F_SERVER ", "F_QUERY ", "F_NOERR ", "F_AUTH ", "F_DNSSEC ", "F_KEYTAG ", "F_SECSTAT ", "F_NO_RR ", "F_IPSET ", "F_NOEXTRA ", "F_SERVFAIL", "F_RCODE"};

<<<<<<< HEAD
// Store interface the next query will come from for later usage
void FTL_next_iface(const char *newiface)
{
	strncpy(next_iface, newiface, sizeof(next_iface)-1);
	next_iface[sizeof(next_iface)-1] = '\0';
}

static bool check_domain_blocked(const char *domainString, const int clientID,
=======
static bool check_domain_blocked(const char *domain, const int clientID,
>>>>>>> b4903554
                                 clientsData *client, queriesData *query, DNSCacheData *dns_cache,
                                 const char **blockingreason, unsigned char *new_status)
{
	// Check domains against exact blacklist
	// Skipped when the domain is whitelisted
	bool blockDomain = false;
	if(in_blacklist(domain, clientID, client))
	{
		// We block this domain
		blockDomain = true;
		*new_status = QUERY_BLACKLIST;
		*blockingreason = "exactly blacklisted";

		// Mark domain as exactly blacklisted for this client
		dns_cache->blocking_status = BLACKLIST_BLOCKED;
		return true;
	}

	// Check domains against gravity domains
	// Skipped when the domain is whitelisted or blocked by exact blacklist
	if(!query->whitelisted && !blockDomain &&
	   in_gravity(domain, clientID, client))
	{
		// We block this domain
		blockDomain = true;
		*new_status = QUERY_GRAVITY;
		*blockingreason = "gravity blocked";

		// Mark domain as gravity blocked for this client
		dns_cache->blocking_status = GRAVITY_BLOCKED;
		return true;
	}

	// Check domain against blacklist regex filters
	// Skipped when the domain is whitelisted or blocked by exact blacklist or gravity
	int regex_idx = 0;
	if(!query->whitelisted && !blockDomain &&
	   (regex_idx = match_regex(domain, clientID, REGEX_BLACKLIST)) > -1)
	{
		// We block this domain
		blockDomain = true;
		*new_status = QUERY_REGEX;
		*blockingreason = "regex blacklisted";

		// Mark domain as regex matched for this client
		dns_cache->blocking_status = REGEX_BLOCKED;
		dns_cache->black_regex_idx = regex_idx;
		return true;
	}

	// Not blocked
	return false;
}

static bool _FTL_check_blocking(int queryID, int domainID, int clientID, const char **blockingreason,
                                const char* file, const int line)
{
	// Only check blocking conditions when global blocking is enabled
	if(blockingstatus == BLOCKING_DISABLED)
	{
		return false;
	}

	// Get query, domain and client pointers
	queriesData* query  = getQuery(queryID,   true);
	domainsData* domain = getDomain(domainID, true);
	clientsData* client = getClient(clientID, true);
	unsigned int cacheID = findCacheID(domainID, clientID);
	DNSCacheData *dns_cache = getDNSCache(cacheID, true);
	if(query == NULL || domain == NULL || client == NULL || dns_cache == NULL)
	{
		// Encountered memory error, skip query
		return false;
	}

	// Skip the entire chain of tests if we already know the answer for this
	// particular client
	unsigned char blockingStatus = dns_cache->blocking_status;
	const char* domainstr = getstr(domain->domainpos);
	switch(blockingStatus)
	{
		case UNKNOWN_BLOCKED:
			// New domain/client combination.
			// We have to go through all the tests below
			if(config.debug & DEBUG_QUERIES)
			{
				logg("%s is not known", domainstr);
			}

			break;

		case BLACKLIST_BLOCKED:
			// Known as exactly blacklistes, we
			// return this result early, skipping
			// all the lengthy tests below
			*blockingreason = "exactly blacklisted";
			if(config.debug & DEBUG_QUERIES)
			{
				logg("%s is known as %s", domainstr, *blockingreason);
			}

			// Do not block if the entire query is to be permitted
			// as something along the CNAME path hit the whitelist
			if(!query->whitelisted)
			{
				query_blocked(query, domain, client, QUERY_BLACKLIST);
				force_next_DNS_reply = dns_cache->force_reply;
				return true;
			}
			break;

		case GRAVITY_BLOCKED:
			// Known as gravity blocked, we
			// return this result early, skipping
			// all the lengthy tests below
			*blockingreason = "gravity blocked";
			if(config.debug & DEBUG_QUERIES)
			{
				logg("%s is known as %s", domainstr, *blockingreason);
			}

			// Do not block if the entire query is to be permitted
			// as sometving along the CNAME path hit the whitelist
			if(!query->whitelisted)
			{
				query_blocked(query, domain, client, QUERY_GRAVITY);
				force_next_DNS_reply = dns_cache->force_reply;
				return true;
			}
			break;

		case REGEX_BLOCKED:
			// Known as regex blacklisted, we
			// return this result early, skipping
			// all the lengthy tests below
			*blockingreason = "regex blacklisted";
			if(config.debug & DEBUG_QUERIES)
			{
				logg("%s is known as %s", domainstr, *blockingreason);
				force_next_DNS_reply = dns_cache->force_reply;
			}

			// Do not block if the entire query is to be permitted
			// as sometving along the CNAME path hit the whitelist
			if(!query->whitelisted)
			{
				query_blocked(query, domain, client, QUERY_REGEX);
				return true;
			}
			break;

		case WHITELISTED:
			// Known as whitelisted, we
			// return this result early, skipping
			// all the lengthy tests below
			if(config.debug & DEBUG_QUERIES)
			{
				logg("%s is known as not to be blocked (whitelisted)", domainstr);
			}

			query->whitelisted = true;

			return false;
			break;

		case NOT_BLOCKED:
			// Known as not blocked, we
			// return this result early, skipping
			// all the lengthy tests below
			if(config.debug & DEBUG_QUERIES)
			{
				logg("%s is known as not to be blocked", domainstr);
			}

			return false;
			break;
	}

	// Skip all checks and continue if we hit already at least one whitelist in the chain
	if(query->whitelisted)
	{
		if(config.debug & DEBUG_QUERIES)
		{
			logg("Query is permitted as at least one whitelist entry matched");
		}
		return false;
	}

	// Check whitelist (exact + regex) for match
	const char *blockedDomain = domainstr;
	query->whitelisted = in_whitelist(domainstr, clientID, client);

	bool blockDomain = false;
	unsigned char new_status = QUERY_UNKNOWN;

	// Check blacklist (exact + regex) and gravity for queried domain
	if(!query->whitelisted)
	{
		blockDomain = check_domain_blocked(domainstr, clientID, client, query, dns_cache, blockingreason, &new_status);
	}

	// Check blacklist (exact + regex) and gravity for _esni.domain if enabled (defaulting to true)
	if(config.block_esni && !query->whitelisted && !blockDomain && strncasecmp(domainstr, "_esni.", 6u) == 0)
	{
		blockDomain = check_domain_blocked(domainstr + 6u, clientID, client, query, dns_cache, blockingreason, &new_status);

		if(blockDomain)
		{
			// Truncate "_esni." from queried domain if the parenting domain was the reason for blocking this query
			blockedDomain = domainstr + 6u;
			// Force next DNS reply to be NXDOMAIN for _esni.* queries
			force_next_DNS_reply = NXDOMAIN;
			dns_cache->force_reply = NXDOMAIN;
		}
	}

	// Common actions regardless what the possible blocking reason is
	if(blockDomain)
	{
		// Adjust counters
		query_blocked(query, domain, client, new_status);

		// Debug output
		if(config.debug & DEBUG_QUERIES)
			logg("Blocking %s as %s is %s", domainstr, blockedDomain, *blockingreason);
	}
	else
	{
		// Explicitly mark as not blocked to skip the entire
		// gravity/blacklist chain when the same client asks
		// for the same domain in the future. Explicitly store
		// domain as whitelisted if this is the case
		dns_cache->blocking_status = query->whitelisted ? WHITELISTED : NOT_BLOCKED;
	}

	return blockDomain;
}


bool _FTL_CNAME(const char *domain, const struct crec *cpp, const int id, const char* file, const int line)
{
	// Does the user want to skip deep CNAME inspection?
	if(!config.cname_inspection)
	{
		return false;
	}

	// Lock shared memory
	lock_shm();

	// Get CNAME destination and source (if applicable)
	const char *src = cpp != NULL ? cpp->flags & F_BIGNAME ? cpp->name.bname->name : cpp->name.sname : NULL;
	const char *dst = domain;

	// Save status and upstreamID in corresponding query identified by dnsmasq's ID
	const int queryID = findQueryID(id);
	if(queryID < 0)
	{
		// This may happen e.g. if the original query was a PTR query
		// or "pi.hole" and we ignored them altogether
		unlock_shm();
		return false;
	}

	// Get query pointer so we can later extract the client requesting this domain for
	// the per-client blocking evaluation
	queriesData* query = getQuery(queryID, true);
	if(query == NULL)
	{
		// Nothing to be done here
		unlock_shm();
		return false;
	}

	// Example to make the terminology used in here clear:
	// CNAME abc -> 123
	// CNAME 123 -> 456
	// CNAME 456 -> 789
	// parent_domain: abc
	// child_domains: [123, 456, 789]

	// parent_domain = Domain at the top of the CNAME path
	// This is the domain which was queried first in this chain
	const int parent_domainID = query->domainID;

	// child_domain = Intermediate domain in CNAME path
	// This is the domain which was queried later in this chain
	char *child_domain = strdup(domain);
	// Convert to lowercase for matching
	strtolower(child_domain);
	const int child_domainID = findDomainID(child_domain, false);

	// Get client ID from the original query (the entire chain always
	// belongs to the same client)
	const int clientID = query->clientID;

	// Check per-client blocking for the child domain
	const char *blockingreason = NULL;
	const bool block = FTL_check_blocking(queryID, child_domainID, clientID, &blockingreason);

	// If we find during a CNAME inspection that we want to block the entire chain,
	// the originally queried domain itself was not counted as blocked. We have to
	// correct this when we are going to short-circuit the entire query
	if(block)
	{
		// Increase blocked count of parent domain
		domainsData* parent_domain = getDomain(parent_domainID, true);
		parent_domain->blockedcount++;

		// Store query response as CNAME type
		struct timeval response;
		gettimeofday(&response, 0);
		save_reply_type(F_CNAME, NULL, query, response);

		// Store domain that was the reason for blocking the entire chain
		query->CNAME_domainID = child_domainID;

		// Change blocking reason into CNAME-caused blocking
		if(query->status == QUERY_GRAVITY)
		{
			query->status = QUERY_GRAVITY_CNAME;
		}
		else if(query->status == QUERY_REGEX)
		{
			// Get parent and child DNS cache entries
			const int parent_cacheID = findCacheID(parent_domainID, clientID);
			const int child_cacheID = findCacheID(child_domainID, clientID);

			// Get cache pointers
			DNSCacheData *parent_cache = getDNSCache(parent_cacheID, true);
			DNSCacheData *child_cache = getDNSCache(child_cacheID, true);

			// Propagate ID of responsible regex up from the child to the parent domain
			if(parent_cache != NULL && child_cache != NULL)
			{
				child_cache->black_regex_idx = parent_cache->black_regex_idx;
			}

			// Set status
			query->status = QUERY_REGEX_CNAME;
		}
		else if(query->status == QUERY_BLACKLIST)
		{
			// Only set status
			query->status = QUERY_BLACKLIST_CNAME;
		}
	}

	// Debug logging for deep CNAME inspection (if enabled)
	if(config.debug & DEBUG_QUERIES)
	{
		if(src == NULL)
			logg("CNAME %s", dst);
		else
			logg("CNAME %s ---> %s", src, dst);
	}

	// Return result
	free(child_domain);
	unlock_shm();
	return block;
}


bool _FTL_new_query(const unsigned int flags, const char *name,
                    const char **blockingreason, const union all_addr *addr,
                    const char *types, const unsigned short qtype, const int id,
                    const enum protocol proto, const char* file, const int line)
{
	// Create new query in data structure

	// Get timestamp
	const time_t querytimestamp = time(NULL);

	// Save request time
	struct timeval request;
	gettimeofday(&request, 0);

	// Determine query type
	unsigned char querytype;
	if(qtype == 1)
		querytype = TYPE_A;
	else if(qtype == 28)
		querytype = TYPE_AAAA;
	else if(qtype == 255)
		querytype = TYPE_ANY;
	else if(qtype == 33)
		querytype = TYPE_SRV;
	else if(qtype == 6)
		querytype = TYPE_SOA;
	else if(qtype == 12)
		querytype = TYPE_PTR;
	else if(qtype == 16)
		querytype = TYPE_TXT;
	else if(qtype == 35)
		querytype = TYPE_NAPTR;
	else if(qtype == 15)
		querytype = TYPE_MX;
	else if(qtype == 43)
		querytype = TYPE_DS;
	else if(qtype == 46)
		querytype = TYPE_RRSIG;
	else if(qtype == 48)
		querytype = TYPE_DNSKEY;
	else
		querytype = TYPE_OTHER;

	// Skip AAAA queries if user doesn't want to have them analyzed
	if(!config.analyze_AAAA && querytype == TYPE_AAAA)
	{
		if(config.debug & DEBUG_QUERIES)
			logg("Not analyzing AAAA query");
		return false;
	}

	// Lock shared memory
	lock_shm();

	// Ensure we have enough space in the queries struct
	memory_check(QUERIES);
	const int queryID = counters->queries;

	// If domain is "pi.hole" we skip this query
	if(strcasecmp(name, "pi.hole") == 0)
	{
		unlock_shm();
		return false;
	}

	// Convert domain to lower case
	char *domainString = strdup(name);
	strtolower(domainString);

	// Get client IP address
	char dest[ADDRSTRLEN];
	inet_ntop((flags & F_IPV4) ? AF_INET : AF_INET6, addr, dest, ADDRSTRLEN);
	char *clientIP = strdup(dest);
	strtolower(clientIP);

	// Check if user wants to skip queries coming from localhost
	if(config.ignore_localhost &&
	   (strcmp(clientIP, "127.0.0.1") == 0 || strcmp(clientIP, "::1") == 0))
	{
		free(domainString);
		free(clientIP);
		unlock_shm();
		return false;
	}

	// Log new query if in debug mode
	if(config.debug & DEBUG_QUERIES)
	{
<<<<<<< HEAD
		logg("**** new %s %s \"%s\" from %s:%s (ID %i, FTL %i, %s:%i)",
		     proto, types, domainString, next_iface, clientIP, id, queryID, file, line);
=======
		const char *protostr = (proto == UDP) ? "UDP" : "TCP";
		logg("**** new %s %s \"%s\" from %s (ID %i, FTL %i, %s:%i)",
		     protostr, types, domainString, clientIP, id, queryID, file, line);
>>>>>>> b4903554
	}

	// Update counters
	counters->querytype[querytype-1]++;

	// Update overTime
	const unsigned int timeidx = getOverTimeID(querytimestamp);
	overTime[timeidx].querytypedata[querytype-1]++;

	// Skip rest of the analysis if this query is not of type A or AAAA
	// but user wants to see only A and AAAA queries (pre-v4.1 behavior)
	if(config.analyze_only_A_AAAA && querytype != TYPE_A && querytype != TYPE_AAAA)
	{
		// Don't process this query further here, we already counted it
		if(config.debug & DEBUG_QUERIES) logg("Notice: Skipping new query: %s (%i)", types, id);
		free(domainString);
		free(clientIP);
		unlock_shm();
		return false;
	}

	// Go through already knows domains and see if it is one of them
	const int domainID = findDomainID(domainString, true);

	// Go through already knows clients and see if it is one of them
	const int clientID = findClientID(clientIP, true);

	// Save everything
	queriesData* query = getQuery(queryID, false);
	if(query == NULL)
	{
		// Encountered memory error, skip query
		// Free allocated memory
		free(domainString);
		free(clientIP);
		// Release thread lock
		unlock_shm();
		return false;
	}

	query->magic = MAGICBYTE;
	query->timestamp = querytimestamp;
	query->type = querytype;
	query->status = QUERY_UNKNOWN;
	query->domainID = domainID;
	query->clientID = clientID;
	query->timeidx = timeidx;
	// Initialize database rowID with zero, will be set when the query is stored in the long-term DB
	query->db = 0;
	query->id = id;
	query->complete = false;
	query->response = converttimeval(request);
	// Initialize reply type
	query->reply = REPLY_UNKNOWN;
	// Store DNSSEC result for this domain
	query->dnssec = DNSSEC_UNSPECIFIED;
	query->CNAME_domainID = -1;

	// Check and apply possible privacy level rules
	// The currently set privacy level (at the time the query is
	// generated) is stored in the queries structure
	query->privacylevel = config.privacylevel;

	// Increase DNS queries counter
	counters->queries++;
	// Count this query as unknown as long as no reply has
	// been found and analyzed
	counters->unknown++;

	// Update overTime data
	overTime[timeidx].total++;

	// Get client pointer
	clientsData* client = getClient(clientID, true);
	if(client == NULL)
	{
		// Encountered memory error, skip query
		// Free allocated memory
		free(domainString);
		free(clientIP);
		// Release thread lock
		unlock_shm();
		return false;
	}

	// Update overTime data structure with the new client
	client->overTime[timeidx]++;

	// Set lastQuery timer and add one query for network table
	client->lastQuery = querytimestamp;
	client->numQueriesARP++;

	// Store interface information in client data (if available)
	if(client->ifacepos == 0u && next_iface != NULL)
		client->ifacepos = addstr(next_iface);

	bool blockDomain = FTL_check_blocking(queryID, domainID, clientID, blockingreason);

	// Free allocated memory
	free(domainString);
	free(clientIP);

	// Release thread lock
	unlock_shm();

	return blockDomain;
}

void _FTL_get_blocking_metadata(union all_addr **addrp, unsigned int *flags, const char* file, const int line)
{
	// Check first if we need to force our reply to something different than the
	// default/configured blocking mode For instance, we need to force NXDOMAIN
	// for intercepted _esni.* queries
	if(force_next_DNS_reply == NXDOMAIN)
	{
		*flags = F_NXDOMAIN;
		// Reset DNS reply forcing
		force_next_DNS_reply = 0u;
		return;
	}

	// Add flags according to current blocking mode
	// We bit-add here as flags already contains either F_IPV4 or F_IPV6
	*flags |= blocking_flags;

	if(*flags & F_IPV6)
	{
		// Pass blocking IPv6 address (will be :: in most cases)
		*addrp = &blocking_addrp_v6;
	}
	else
	{
		// Pass blocking IPv4 address (will be 0.0.0.0 in most cases)
		*addrp = &blocking_addrp_v4;
	}

	if(config.blockingmode == MODE_NX)
	{
		// If we block in NXDOMAIN mode, we add the NEGATIVE response
		// and the NXDOMAIN flags
		*flags = F_NXDOMAIN;
	}
	else if(config.blockingmode == MODE_NODATA ||
	        (config.blockingmode == MODE_IP_NODATA_AAAA && (*flags & F_IPV6)))
	{
		// If we block in NODATA mode or NODATA for AAAA queries, we apply
		// the NOERROR response flag. This ensures we're sending an empty response
		*flags = F_NOERR;
	}
}

static int findQueryID(const int id)
{
	// Loop over all queries - we loop in reverse order (start from the most recent query and
	// continuously walk older queries while trying to find a match. Ideally, we should always
	// find the correct query with zero iterations, but it may happen that queries are processed
	// asynchronously, e.g. for slow upstream relies to a huge amount of requests.
	// We iterate from the most recent query down to at most MAXITER queries in the past to avoid
	// iterating through the entire array of queries
	// MAX(0, a) is used to return 0 in case a is negative (negative array indices are harmful)
	const int until = MAX(0, counters->queries-MAXITER);
	const int start = MAX(0, counters->queries-1);

	// Check UUIDs of queries
	for(int i = start; i >= until; i--)
	{
		const queriesData* query = getQuery(i, true);

		// Check if the returned pointer is valid before trying to access it
		if(query == NULL)
			continue;

		if(query->id == id)
			return i;
	}

	// If not found
	return -1;
}

void _FTL_forwarded(const unsigned int flags, const char *name, const union all_addr *addr, const int id,
                    const char* file, const int line)
{
	// Save that this query got forwarded to an upstream server

	// Lock shared memory
	lock_shm();

	// Get forward destination IP address
	char dest[ADDRSTRLEN];
	// If addr == NULL, we will only duplicate an empty string instead of uninitialized memory
	dest[0] = '\0';
	if(addr != NULL)
		inet_ntop((flags & F_IPV4) ? AF_INET : AF_INET6, addr, dest, ADDRSTRLEN);

	// Convert upstreamIP to lower case
	char *upstreamIP = strdup(dest);
	strtolower(upstreamIP);

	// Debug logging
	if(config.debug & DEBUG_QUERIES) logg("**** forwarded %s to %s (ID %i, %s:%i)", name, upstreamIP, id, file, line);

	// Save status and upstreamID in corresponding query identified by dnsmasq's ID
	const int queryID = findQueryID(id);
	if(queryID < 0)
	{
		// This may happen e.g. if the original query was a PTR query or "pi.hole"
		// as we ignore them altogether
		free(upstreamIP);
		unlock_shm();
		return;
	}

	// Get query pointer
	queriesData* query = getQuery(queryID, true);

	// Proceed only if
	// - current query has not been marked as replied to so far
	//   (it could be that answers from multiple forward
	//    destinations are coming in for the same query)
	// - the query was formally known as cached but had to be forwarded
	//   (this is a special case further described below)
	// Use short-circuit evaluation to check if query is NULL
	if(query == NULL || (query->complete && query->status != QUERY_CACHE))
	{
		free(upstreamIP);
		unlock_shm();
		return;
	}

	// Get ID of upstream destination, create new upstream record
	// if not found in current data structure
	const int upstreamID = findUpstreamID(upstreamIP, true);
	query->upstreamID = upstreamID;

	// Get time index for this query
	const unsigned int timeidx = query->timeidx;

	if(query->status == QUERY_CACHE)
	{
		// Detect if we cached the <CNAME> but need to ask the upstream
		// servers for the actual IPs now, we remove this query from the
		// counters for cache replied queries as we had to forward a
		// request for it. Example:
		// Assume a domain a.com is a CNAME which is cached and has a very
		// long TTL. It point to another domain server.a.com which has an
		// A record but this has a much lower TTL.
		// If you now query a.com and then again after some time, you end
		// up in a situation where dnsmasq can answer the first level of
		// the DNS result (the CNAME) from cache, hence the status of this
		// query is marked as "answered from cache" in FTLDNS. However, for
		// server.a.com wit the much shorter TTL, we still have to forward
		// something and ask the upstream server for the final IP address.
		// This code section acknowledges this by removing one entry from
		// the cached counters as we will re-brand this query as having been
		// forwarded in the following.
		counters->cached--;
		// Also correct overTime data
		overTime[timeidx].cached--;

		// Correct reply timer
		struct timeval response;
		gettimeofday(&response, 0);
		// Reset timer, shift slightly into the past to acknowledge the time
		// FTLDNS needed to look up the CNAME in its cache
		query->response = converttimeval(response) - query->response;
	}
	else
	{
		// Normal forwarded query (status is set below)
		// Query is no longer unknown
		counters->unknown--;
		// Hereby, this query is now fully determined
		query->complete = true;
	}

	// Set query status to forwarded only after the
	// if(query->status == QUERY_CACHE) { ... }
	// from above as otherwise this check will always
	// be negative
	query->status = QUERY_FORWARDED;

	// Update overTime data
	overTime[timeidx].forwarded++;

	// Update counter for forwarded queries
	counters->forwarded++;

	// Release allocated memory
	free(upstreamIP);

	// Unlock shared memory
	unlock_shm();
}

void FTL_dnsmasq_reload(void)
{
	// This function is called by the dnsmasq code on receive of SIGHUP
	// *before* clearing the cache and rereading the lists

	logg("Reloading DNS cache");

	// Reload the privacy level in case the user changed it
	get_privacy_level(NULL);

	// Inspect 01-pihole.conf to see if Pi-hole blocking is enabled,
	// i.e. if /etc/pihole/gravity.list is sourced as addn-hosts file
	check_blocking_status();

	// Reread pihole-FTL.conf to see which blocking mode the user wants to use
	// It is possible to change the blocking mode here as we anyhow clear the
	// cache and reread all blocking lists
	// Passing NULL to this function means it has to open the config file on
	// its own behalf (on initial reading, the config file is already opened)
	get_blocking_mode(NULL);
	// Update blocking metadata (target IP addresses and DNS header flags)
	// as the blocking mode might have changed
	prepare_blocking_metadata();

	// Reread pihole-FTL.conf to see which debugging flags are set
	read_debuging_settings(NULL);

	// Gravity database updates
	// - (Re-)open gravity database connection
	// - Get number of blocked domains
	// - Read and compile regex filters (incl. per-client)
	// - Flush FTL's DNS cache
	FTL_reload_all_domainlists();

	// Print current set of capabilities if requested via debug flag
	if(config.debug & DEBUG_CAPS)
		check_capabilities();

	// Set resolver as ready
	resolver_ready = true;
}

void _FTL_reply(const unsigned short flags, const char *name, const union all_addr *addr, const int id,
                const char* file, const int line)
{
	// Lock shared memory
	lock_shm();

	// Determine returned result if available
	char dest[ADDRSTRLEN]; dest[0] = '\0';
	if(addr)
	{
		inet_ntop((flags & F_IPV4) ? AF_INET : AF_INET6, addr, dest, ADDRSTRLEN);
	}

	// Extract answer (used e.g. for detecting if a local config is a user-defined
	// wildcard blocking entry in form "server=/tobeblocked.com/")
	const char *answer = dest;
	if(flags & F_CNAME)
		answer = "(CNAME)";
	else if((flags & F_NEG) && (flags & F_NXDOMAIN))
		answer = "(NXDOMAIN)";
	else if(flags & F_NEG)
		answer = "(NODATA)";
	else if(flags & F_RCODE && addr != NULL)
	{
		unsigned int rcode = addr->log.rcode;
		if(rcode == REFUSED)
		{
			// This happens, e.g., in a "nowhere to forward to" situation
			answer = "REFUSED";
		}
		else if(rcode == SERVFAIL)
		{
			// This happens on upstream destionation errors
			answer = "SERVFAIL";
		}
	}

	// Possible debugging output
	if(config.debug & DEBUG_QUERIES)
	{
		logg("**** got reply %s is %s (ID %i, %s:%i)", name, answer, id, file, line);
		print_flags(flags);
	}

	// Get response time
	struct timeval response;
	gettimeofday(&response, 0);

	// Save status in corresponding query identified by dnsmasq's ID
	const int i = findQueryID(id);
	if(i < 0)
	{
		// This may happen e.g. if the original query was "pi.hole"
		if(config.debug & DEBUG_QUERIES) logg("FTL_reply(): Query %i has not been found", id);
		unlock_shm();
		return;
	}

	// Get query pointer
	queriesData* query = getQuery(i, true);

	// Check if reply time is still unknown
	// We only process the first reply in here
	// Use short-circuit evaluation to check if query is NULL
	if(query == NULL || query->reply != REPLY_UNKNOWN)
	{
		// Nothing to be done here
		unlock_shm();
		return;
	}

	// Determine if this reply is an exact match for the queried domain
	const int domainID = query->domainID;

	// Get domain pointer
	domainsData* domain = getDomain(domainID, true);
	if(domain == NULL)
	{
		// Memory error, skip reply
		unlock_shm();
		return;
	}

	// Check if this domain matches exactly
	const bool isExactMatch = (name != NULL && strcasecmp(getstr(domain->domainpos), name) == 0);

	if((flags & F_CONFIG) && isExactMatch && !query->complete)
	{
		// Answered from local configuration, might be a wildcard or user-provided
		// This query is no longer unknown
		counters->unknown--;

		// Get time index
		const unsigned int timeidx = query->timeidx;

		// Check whether this query was blocked
		if(strcmp(answer, "(NXDOMAIN)") == 0 ||
		   strcmp(answer, "0.0.0.0") == 0 ||
		   strcmp(answer, "::") == 0)
		{
			// Mark query as blocked
			clientsData* client = getClient(query->clientID, true);
			query_blocked(query, domain, client, QUERY_REGEX);
		}
		else
		{
			// Answered from a custom (user provided) cache file
			counters->cached++;
			overTime[timeidx].cached++;

			query->status = QUERY_CACHE;
		}

		// Save reply type and update individual reply counters
		save_reply_type(flags, addr, query, response);

		// Hereby, this query is now fully determined
		query->complete = true;
	}
	else if((flags & F_FORWARD) && isExactMatch)
	{
		// Only proceed if query is not already known
		// to have been blocked by Quad9
		if(query->status != QUERY_EXTERNAL_BLOCKED_IP &&
		   query->status != QUERY_EXTERNAL_BLOCKED_NULL &&
		   query->status != QUERY_EXTERNAL_BLOCKED_NXRA)
		{
			// Save reply type and update individual reply counters
			save_reply_type(flags, addr, query, response);

			// Detect if returned IP indicates that this query was blocked
			detect_blocked_IP(flags, addr, i);
		}
	}
	else if(flags & F_REVERSE)
	{
		// isExactMatch is not used here as the PTR is special.
		// Example:
		// Question: PTR 8.8.8.8
		// will lead to:
		//   domain->domain = 8.8.8.8.in-addr.arpa
		// and will return
		//   name = google-public-dns-a.google.com
		// Hence, isExactMatch is always false

		// Save reply type and update individual reply counters
		save_reply_type(flags, addr, query, response);
	}
	else if(isExactMatch && !query->complete)
	{
		logg("*************************** unknown REPLY ***************************");
		print_flags(flags);
	}

	unlock_shm();
}

static void detect_blocked_IP(const unsigned short flags, const union all_addr *addr, const int queryID)
{
	// Compare returned IP against list of known blocking splash pages

	if (!addr)
	{
		return;
	}

	// First, we check if we want to skip this result even before comparing against the known IPs
	if(flags & F_HOSTS || flags & F_REVERSE)
	{
		// Skip replies which originated locally. Otherwise, we would
		// count gravity.list blocked queries as externally blocked.
		// Also: Do not mark responses of PTR requests as externally blocked.
		if(config.debug & DEBUG_EXTBLOCKED)
		{
			const char *cause = (flags & F_HOSTS) ? "origin is HOSTS" : "query is PTR";
			logg("Skipping detection of external blocking IP for ID %i as %s", queryID, cause);
		}

		// Return early, do not compare against known blocking page IP addresses below
		return;
	}

	// If received one of the following IPs as reply, OpenDNS
	// (Cisco Umbrella) blocked this query
	// See https://support.opendns.com/hc/en-us/articles/227986927-What-are-the-Cisco-Umbrella-Block-Page-IP-Addresses-
	// for a full list of these IP addresses
	in_addr_t ipv4Addr = ntohl(addr->addr4.s_addr);
	in_addr_t ipv6Addr = ntohl(addr->addr6.s6_addr32[3]);
	// Check for IP block 146.112.61.104 - 146.112.61.110
	if((flags & F_IPV4) && ipv4Addr >= 0x92703d68 && ipv4Addr <= 0x92703d6e)
	{
		if(config.debug & DEBUG_EXTBLOCKED)
		{
			const queriesData* query = getQuery(queryID, true);
			if(query != NULL)
			{
				const domainsData* domain = getDomain(query->domainID, true);
				if(domain != NULL)
				{
					char answer[ADDRSTRLEN]; answer[0] = '\0';
					inet_ntop(AF_INET, addr, answer, ADDRSTRLEN);
					logg("Upstream responded with known blocking page (IPv4), ID %i:\n\t\"%s\" -> \"%s\"",
					     queryID, getstr(domain->domainpos), answer);
				}
			}
		}

		// Update status
		query_externally_blocked(queryID, QUERY_EXTERNAL_BLOCKED_IP);
	}
	// Check for IP block :ffff:146.112.61.104 - :ffff:146.112.61.110
	else if(flags & F_IPV6 &&
	        addr->addr6.s6_addr32[0] == 0 &&
	        addr->addr6.s6_addr32[1] == 0 &&
	        addr->addr6.s6_addr32[2] == 0xffff0000 &&
	        ipv6Addr >= 0x92703d68 && ipv6Addr <= 0x92703d6e)
	{
		if(config.debug & DEBUG_EXTBLOCKED)
		{
			const queriesData* query = getQuery(queryID, true);
			if(query != NULL)
			{
				const domainsData* domain = getDomain(query->domainID, true);
				if(domain != NULL)
				{
					char answer[ADDRSTRLEN]; answer[0] = '\0';
					inet_ntop(AF_INET6, addr, answer, ADDRSTRLEN);
					logg("Upstream responded with known blocking page (IPv6), ID %i:\n\t\"%s\" -> \"%s\"",
					     queryID, getstr(domain->domainpos), answer);
				}
			}
		}

		// Update status
		query_externally_blocked(queryID, QUERY_EXTERNAL_BLOCKED_IP);
	}

	// If upstream replied with 0.0.0.0 or ::,
	// we assume that it filtered the reply as
	// nothing is reachable under these addresses
	else if(flags & F_IPV4 && ipv4Addr == 0)
	{
		if(config.debug & DEBUG_EXTBLOCKED)
		{
			const queriesData* query = getQuery(queryID, true);
			if(query != NULL)
			{
				const domainsData* domain = getDomain(query->domainID, true);
				if(domain != NULL)
				{
					logg("Upstream responded with 0.0.0.0, ID %i:\n\t\"%s\" -> \"0.0.0.0\"",
					     queryID, getstr(domain->domainpos));
				}
			}
		}

		// Update status
		query_externally_blocked(queryID, QUERY_EXTERNAL_BLOCKED_NULL);
	}
	else if(flags & F_IPV6 &&
	        addr->addr6.s6_addr32[0] == 0 &&
	        addr->addr6.s6_addr32[1] == 0 &&
	        addr->addr6.s6_addr32[2] == 0 &&
	        addr->addr6.s6_addr32[3] == 0)
	{
		if(config.debug & DEBUG_EXTBLOCKED)
		{
			const queriesData* query = getQuery(queryID, true);
			if(query != NULL)
			{
				const domainsData* domain = getDomain(query->domainID, true);
				if(domain != NULL)
				{
					logg("Upstream responded with ::, ID %i:\n\t\"%s\" -> \"::\"",
					     queryID, getstr(domain->domainpos));
				}
			}
		}

		// Update status
		query_externally_blocked(queryID, QUERY_EXTERNAL_BLOCKED_NULL);
	}
}

static void query_externally_blocked(const int queryID, const enum query_status status)
{
	// Get query pointer
	queriesData* query = getQuery(queryID, true);
	if(query == NULL)
	{
		// Memory error, skip check for this query
		return;
	}

	// Get time index
	const unsigned int timeidx = query->timeidx;

	// If query is already known to be externally blocked,
	// then we have nothing to do here
	if(query->status == QUERY_EXTERNAL_BLOCKED_IP ||
	   query->status == QUERY_EXTERNAL_BLOCKED_NULL ||
	   query->status == QUERY_EXTERNAL_BLOCKED_NXRA)
		return;

	// Correct counters if necessary ...
	if(query->status == QUERY_FORWARDED)
	{
		counters->forwarded--;
		overTime[timeidx].forwarded--;

		// Get forward pointer
		upstreamsData* upstream = getUpstream(query->upstreamID, true);
		if(upstream != NULL)
			upstream->count--;
	}

	// Mark query as blocked
	domainsData* domain = getDomain(query->domainID, true);
	clientsData* client = getClient(query->clientID, true);
	query_blocked(query, domain, client, status);
}

void _FTL_cache(const unsigned int flags, const char *name, const union all_addr *addr,
                const char *arg, const int id, const char* file, const int line)
{
	// Save that this query got answered from cache

	// If domain is "pi.hole", we skip this query
	// We compare case-insensitive here
	if(strcasecmp(name, "pi.hole") == 0)
	{
		return;
	}

	// Debug logging
	if(config.debug & DEBUG_QUERIES)
	{
		// Obtain destination IP address if available for this query type
		char dest[ADDRSTRLEN]; dest[0] = '\0';
		if(addr)
		{
			inet_ntop((flags & F_IPV4) ? AF_INET : AF_INET6, addr, dest, ADDRSTRLEN);
		}
		logg("**** got cache answer for %s / %s / %s (ID %i, %s:%i)", name, dest, arg, id, file, line);
		print_flags(flags);
	}

	// Get response time
	struct timeval response;
	gettimeofday(&response, 0);

	// Lock shared memory
	lock_shm();

	if(((flags & F_HOSTS) && (flags & F_IMMORTAL)) ||
	   ((flags & F_NAMEP) && (flags & F_DHCP)) ||
	   (flags & F_FORWARD) ||
	   (flags & F_REVERSE) ||
	   (flags & F_RRNAME))
	{
		// Local list: /etc/hosts, /etc/pihole/local.list, etc.
		// or
		// DHCP server reply
		// or
		// cached answer to previously forwarded request

		// Determine requesttype
		unsigned char requesttype = 0;
		if((flags & F_HOSTS) || // local.list, hostname.list, /etc/hosts and others
		  ((flags & F_NAMEP) && (flags & F_DHCP)) || // DHCP server reply
		   (flags & F_FORWARD) || // cached answer to previously forwarded request
		   (flags & F_REVERSE) || // cached answer to reverse request (PTR)
		   (flags & F_RRNAME)) // cached answer to TXT query
		{
			requesttype = QUERY_CACHE;
		}
		else
		{
			logg("*************************** unknown CACHE reply (1) ***************************");
			print_flags(flags);
			unlock_shm();
			return;
		}

		// Search query in FTL's query data
		const int queryID = findQueryID(id);
		if(queryID < 0)
		{
			// This may happen e.g. if the original query was a PTR query or "pi.hole"
			// as we ignore them altogether
			unlock_shm();
			return;
		}

		// Get query pointer
		queriesData* query = getQuery(queryID, true);

		// Skip this query if already marked as complete
		// Use short-circuit evaluation to check query if query is NULL
		if(query == NULL || query->complete)
		{
			unlock_shm();
			return;
		}

		// This query is no longer unknown
		counters->unknown--;

		// Get time index
		const unsigned int timeidx = query->timeidx;

		query->status = requesttype;

		// Detect if returned IP indicates that this query was blocked
		detect_blocked_IP(flags, addr, queryID);

		// Re-read requesttype as detect_blocked_IP() might have changed it
		requesttype = query->status;

		// Handle counters accordingly
		switch(requesttype)
		{
			case QUERY_CACHE: // cached from one of the lists
				counters->cached++;
				overTime[timeidx].cached++;
				break;
			case QUERY_EXTERNAL_BLOCKED_IP:
			case QUERY_EXTERNAL_BLOCKED_NULL:
			case QUERY_EXTERNAL_BLOCKED_NXRA:
				// everything has already been done
				// in query_externally_blocked()
				break;
		}

		// Save reply type and update individual reply counters
		save_reply_type(flags, addr, query, response);

		// Hereby, this query is now fully determined
		query->complete = true;
	}
	else
	{
		logg("*************************** unknown CACHE reply (2) ***************************");
		print_flags(flags);
	}
	unlock_shm();
}

static void query_blocked(queriesData* query, domainsData* domain, clientsData* client, const unsigned char new_status)
{
	// Get response time
	struct timeval response;
	gettimeofday(&response, 0);
	save_reply_type(blocking_flags, NULL, query, response);

	// Adjust counters if we recorded a non-blocking status
	if(query->status == QUERY_UNKNOWN)
	{
		counters->unknown--;
	}
	else if(query->status == QUERY_FORWARDED)
	{
		counters->forwarded--;
	}
	else if(query->status == QUERY_CACHE)
	{
		counters->cached--;
	}
	else
	{
		// Already a blocked query, no need to change anything
		return;
	}

	// Count as blocked query
	counters->blocked++;
	overTime[query->timeidx].blocked++;
	if(domain != NULL)
		domain->blockedcount++;
	if(client != NULL)
		client->blockedcount++;

	// Update status
	query->status = new_status;
}

void _FTL_dnssec(const int status, const int id, const char* file, const int line)
{
	// Process DNSSEC result for a domain

	// Lock shared memory
	lock_shm();

	// Search for corresponding query identified by ID
	const int queryID = findQueryID(id);
	if(queryID < 0)
	{
		// This may happen e.g. if the original query was an unhandled query type
		unlock_shm();
		return;
	}

	// Get query pointer
	queriesData* query = getQuery(queryID, true);
	if(query == NULL)
	{
		// Memory error, skip this DNSSEC details
		unlock_shm();
		return;
	}

	// Debug logging
	if(config.debug & DEBUG_QUERIES)
	{
		// Get domain pointer
		const domainsData* domain = getDomain(query->domainID, true);
		if(domain != NULL)
		{
			logg("**** got DNSSEC details for %s: %i (ID %i, %s:%i)", getstr(domain->domainpos), status, id, file, line);
		}
	}

	// Iterate through possible values
	if(status == STAT_SECURE)
		query->dnssec = DNSSEC_SECURE;
	else if(status == STAT_INSECURE)
		query->dnssec = DNSSEC_INSECURE;
	else
		query->dnssec = DNSSEC_BOGUS;

	// Unlock shared memory
	unlock_shm();
}

void _FTL_upstream_error(const unsigned int rcode, const int id, const char* file, const int line)
{
	// Process upstream errors
	// Queries with error are those where the RCODE
	// in the DNS header is neither NOERROR nor NXDOMAIN.

	// Lock shared memory
	lock_shm();

	// Search for corresponding query identified by ID
	const int queryID = findQueryID(id);
	if(queryID < 0)
	{
		// This may happen e.g. if the original query was an unhandled query type
		unlock_shm();
		return;
	}

	// Get query pointer
	queriesData* query = getQuery(queryID, true);
	if(query == NULL)
	{
		// Memory error, skip this query
		unlock_shm();
		return;
	}

	// Translate dnsmasq's rcode into something we can use
	const char *rcodestr = NULL;
	switch(rcode)
	{
		case SERVFAIL:
			rcodestr = "SERVFAIL";
			query->reply = REPLY_SERVFAIL;
			break;
		case REFUSED:
			rcodestr = "REFUSED";
			query->reply = REPLY_REFUSED;
			break;
		case NOTIMP:
			rcodestr = "NOT IMPLEMENTED";
			query->reply = REPLY_NOTIMP;
			break;
		default:
			rcodestr = "UNKNOWN";
			query->reply = REPLY_OTHER;
			break;
	}

	// Debug logging
	if(config.debug & DEBUG_QUERIES)
	{
		// Get domain pointer
		const domainsData* domain = getDomain(query->domainID, true);

		// Get domain name
		const char *domainname;
		if(domain != NULL)
			domainname = getstr(domain->domainpos);
		else
			domainname = "<cannot access domain struct>";

		logg("**** got error report for %s: %s (ID %i, %s:%i)", domainname, rcodestr, id, file, line);

		if(query->reply == REPLY_OTHER)
		{
			logg("Unknown rcode = %i", rcode);
		}
	}

	// Unlock shared memory
	unlock_shm();
}

void _FTL_header_analysis(const unsigned char header4, const unsigned int rcode, const int id, const char* file, const int line)
{
	// Analyze DNS header bits

	// Check if RA bit is unset in DNS header and rcode is NXDOMAIN
	// If the response code (rcode) is NXDOMAIN, we may be seeing a response from
	// an externally blocked query. As they are not always accompany a necessary
	// SOA record, they are not getting added to our cache and, therefore,
	// FTL_reply() is never getting called from within the cache routines.
	// Hence, we have to store the necessary information about the NXDOMAIN
	// reply already here.
	if((header4 & 0x80) || rcode != NXDOMAIN)
	{
		// RA bit is set or rcode is not NXDOMAIN
		return;
	}

	// Lock shared memory
	lock_shm();

	// Search for corresponding query identified by ID
	const int queryID = findQueryID(id);
	if(queryID < 0)
	{
		// This may happen e.g. if the original query was an unhandled query type
		unlock_shm();
		return;
	}

	// Get query pointer
	queriesData* query = getQuery(queryID, true);
	if(query == NULL)
	{
		// Memory error, skip this query
		unlock_shm();
		return;
	}

	// Possible debugging information
	if(config.debug & DEBUG_QUERIES)
	{
		// Get domain pointer
		const domainsData* domain = getDomain(query->domainID, true);

		// Get domain name
		const char *domainname;
		if(domain != NULL)
			domainname = getstr(domain->domainpos);
		else
			domainname = "<cannot access domain struct>";

		logg("**** %s externally blocked (ID %i, FTL %i, %s:%i)", domainname, id, queryID, file, line);
	}

	// Get response time
	struct timeval response;
	gettimeofday(&response, 0);

	// Store query as externally blocked
	query_externally_blocked(queryID, QUERY_EXTERNAL_BLOCKED_NXRA);

	// Store reply type as replied with NXDOMAIN
	save_reply_type(F_NEG | F_NXDOMAIN, NULL, query, response);

	// Unlock shared memory
	unlock_shm();
}

void print_flags(const unsigned int flags)
{
	// Debug function, listing resolver flags in clear text
	// e.g. "Flags: F_FORWARD F_NEG F_IPV6"

	// Only print flags if corresponding debugging flag is set
	if(!(config.debug & DEBUG_FLAGS))
		return;

	char *flagstr = calloc(sizeof(flagnames) + 1, sizeof(char));
	for (unsigned int i = 0; i < (sizeof(flagnames) / sizeof(*flagnames)); i++)
		if (flags & (1u << i))
			strcat(flagstr, flagnames[i]);
	logg("     Flags: %s", flagstr);
	free(flagstr);
}

static void save_reply_type(const unsigned int flags, const union all_addr *addr,
                            queriesData* query, const struct timeval response)
{
	// Iterate through possible values
	if(flags & F_NEG)
	{
		if(flags & F_NXDOMAIN)
		{
			// NXDOMAIN
			query->reply = REPLY_NXDOMAIN;
			counters->reply_NXDOMAIN++;
		}
		else
		{
			// NODATA(-IPv6)
			query->reply = REPLY_NODATA;
			counters->reply_NODATA++;
		}
	}
	else if(flags & F_CNAME)
	{
		// <CNAME>
		query->reply = REPLY_CNAME;
		counters->reply_CNAME++;
	}
	else if(flags & F_REVERSE)
	{
		// reserve lookup
		query->reply = REPLY_DOMAIN;
		counters->reply_domain++;
	}
	else if(flags & F_RRNAME)
	{
		// TXT query
		query->reply = REPLY_RRNAME;
	}
	else if(flags & F_RCODE && addr != NULL)
	{
		const unsigned int rcode = addr->log.rcode;
		if(rcode == REFUSED)
		{
			// REFUSED query
			query->reply = REPLY_REFUSED;
		}
		else if(rcode == SERVFAIL)
		{
			// SERVFAIL query
			query->reply = REPLY_SERVFAIL;
		}
	}
	else
	{
		// Valid IP
		query->reply = REPLY_IP;
		counters->reply_IP++;
	}

	// Save response time (relative time)
	query->response = converttimeval(response) -
	                            query->response;
}

pthread_t telnet_listenthreadv4;
pthread_t telnet_listenthreadv6;
pthread_t socket_listenthread;
pthread_t DBthread;
pthread_t GCthread;
pthread_t DNSclientthread;

void FTL_fork_and_bind_sockets(struct passwd *ent_pw)
{
	// Going into daemon mode involves storing the
	// PID of the generated child process. If FTL
	// is asked to stay in foreground, we just save
	// the PID of the current process in the PID file
	if(daemonmode)
		go_daemon();
	else
		savepid();

	// Handle real-time signals in this process (and its children)
	// Helper processes are already split from the main instance
	// so they will not listen to real-time signals
	handle_realtime_signals();

	// We will use the attributes object later to start all threads in
	// detached mode
	pthread_attr_t attr;
	// Initialize thread attributes object with default attribute values
	pthread_attr_init(&attr);
	// When a detached thread terminates, its resources are automatically
	// released back to the system without the need for another thread to
	// join with the terminated thread
	pthread_attr_setdetachstate(&attr, PTHREAD_CREATE_DETACHED);

	// Start TELNET IPv4 thread
	if(pthread_create( &telnet_listenthreadv4, &attr, telnet_listening_thread_IPv4, NULL ) != 0)
	{
		logg("Unable to open IPv4 telnet listening thread. Exiting...");
		exit(EXIT_FAILURE);
	}

	// Start TELNET IPv6 thread
	if(pthread_create( &telnet_listenthreadv6, &attr, telnet_listening_thread_IPv6, NULL ) != 0)
	{
		logg("Unable to open IPv6 telnet listening thread. Exiting...");
		exit(EXIT_FAILURE);
	}

	// Start SOCKET thread
	if(pthread_create( &socket_listenthread, &attr, socket_listening_thread, NULL ) != 0)
	{
		logg("Unable to open Unix socket listening thread. Exiting...");
		exit(EXIT_FAILURE);
	}

	// Start database thread if database is used
	if(database && pthread_create( &DBthread, &attr, DB_thread, NULL ) != 0)
	{
		logg("Unable to open database thread. Exiting...");
		exit(EXIT_FAILURE);
	}

	// Start thread that will stay in the background until garbage
	// collection needs to be done
	if(pthread_create( &GCthread, &attr, GC_thread, NULL ) != 0)
	{
		logg("Unable to open GC thread. Exiting...");
		exit(EXIT_FAILURE);
	}

	// Start thread that will stay in the background until host names
	// needs to be resolved
	if(pthread_create( &DNSclientthread, &attr, DNSclient_thread, NULL ) != 0)
	{
		logg("Unable to open DNS client thread. Exiting...");
		exit(EXIT_FAILURE);
	}

	// Chown files if FTL started as user root but a dnsmasq config
	// option states to run as a different user/group (e.g. "nobody")
	if(ent_pw != NULL && getuid() == 0)
	{
		if(chown(FTLfiles.log, ent_pw->pw_uid, ent_pw->pw_gid) == -1)
			logg("Setting ownership (%i:%i) of %s failed: %s (%i)",
			     ent_pw->pw_uid, ent_pw->pw_gid, FTLfiles.log, strerror(errno), errno);
		if(database && chown(FTLfiles.FTL_db, ent_pw->pw_uid, ent_pw->pw_gid) == -1)
			logg("Setting ownership (%i:%i) of %s failed: %s (%i)",
			     ent_pw->pw_uid, ent_pw->pw_gid, FTLfiles.FTL_db, strerror(errno), errno);
		chown_all_shmem(ent_pw);
	}

	// Obtain DNS port from dnsmasq daemon
	config.dns_port = daemon->port;
}

// int cache_inserted, cache_live_freed are defined in dnsmasq/cache.c
void getCacheInformation(const int *sock)
{
	ssend(*sock,"cache-size: %i\ncache-live-freed: %i\ncache-inserted: %i\n",
	            daemon->cachesize,
	            daemon->metrics[METRIC_DNS_CACHE_LIVE_FREED],
	            daemon->metrics[METRIC_DNS_CACHE_INSERTED]);
	// cache-size is obvious
	// It means the resolver handled <cache-inserted> names lookups that
	// needed to be sent to upstream servers and that <cache-live-freed>
	// was thrown out of the cache before reaching the end of its
	// time-to-live, to make room for a newer name.
	// For <cache-live-freed>, smaller is better. New queries are always
	// cached. If the cache is full with entries which haven't reached
	// the end of their time-to-live, then the entry which hasn't been
	// looked up for the longest time is evicted.
}

void _FTL_forwarding_failed(const struct server *server, const char* file, const int line)
{
	// Forwarding to upstream server failed

	// Lock shared memory
	lock_shm();

	// Try to obtain destination IP address if available
	char dest[ADDRSTRLEN];
	if(server->addr.sa.sa_family == AF_INET)
		inet_ntop(AF_INET, &server->addr.in.sin_addr, dest, ADDRSTRLEN);
	else
		inet_ntop(AF_INET6, &server->addr.in6.sin6_addr, dest, ADDRSTRLEN);

	// Convert upstream to lower case
	char *upstreamIP = strdup(dest);
	strtolower(upstreamIP);

	// Get upstream ID
	const int upstreamID = findUpstreamID(upstreamIP, false);

	// Possible debugging information
	if(config.debug & DEBUG_QUERIES) logg("**** forwarding to %s (ID %i, %s:%i) FAILED", dest, upstreamID, file, line);

	// Get upstream pointer
	upstreamsData* upstream = getUpstream(upstreamID, true);

	// Update counter
	if(upstream != NULL)
		upstream->failed++;

	// Clean up and unlock shared memory
	free(upstreamIP);
	unlock_shm();
	return;
}

static unsigned long __attribute__((const)) converttimeval(const struct timeval time)
{
	// Convert time from struct timeval into units
	// of 10*milliseconds
	return time.tv_sec*10000 + time.tv_usec/100;
}

// This subroutine prepares IPv4 and IPv6 addresses for blocking queries depending on the configured blocking mode
static void prepare_blocking_metadata(void)
{
	// Reset all blocking metadata
	blocking_flags = 0;
	memset(&blocking_addrp_v4, 0, sizeof(blocking_addrp_v4));
	memset(&blocking_addrp_v6, 0, sizeof(blocking_addrp_v6));

	// Set blocking_flags to F_HOSTS so dnsmasq logs blocked queries being answered from a specific source
	// (it would otherwise assume it knew the blocking status from cache which would prevent us from
	// printing the blocking source (blacklist, regex, gravity) in dnsmasq's log file, our pihole.log)
	blocking_flags = F_HOSTS;

	// Use the blocking IPv4 address from setupVars.conf only if needed for selected blocking mode
	char* const IPv4addr = read_setupVarsconf("IPV4_ADDRESS");
	if((config.blockingmode == MODE_IP || config.blockingmode == MODE_IP_NODATA_AAAA) &&
	   IPv4addr != NULL && strlen(IPv4addr) > 0)
	{
		// Strip off everything at the end of the IP (CIDR might be there)
		char* a=IPv4addr; for(;*a;a++) if(*a == '/') *a = 0;
		// Prepare IPv4 address for records
		if(inet_pton(AF_INET, IPv4addr, &blocking_addrp_v4) != 1)
			logg("ERROR: Found invalid IPv4 address in setupVars.conf: %s", IPv4addr);
	}
	// Free IPv4addr
	clearSetupVarsArray();

	// Use the blocking IPv6 address from setupVars.conf only if needed for selected blocking mode
	char* const IPv6addr = read_setupVarsconf("IPV6_ADDRESS");
	if(config.blockingmode == MODE_IP &&
	   IPv6addr != NULL && strlen(IPv6addr) > 0)
	{
		// Strip off everything at the end of the IP (CIDR might be there)
		char* a=IPv6addr; for(;*a;a++) if(*a == '/') *a = 0;
		// Prepare IPv6 address for records
		if(inet_pton(AF_INET6, IPv6addr, &blocking_addrp_v6) != 1)
			logg("ERROR: Found invalid IPv6 address in setupVars.conf: %s", IPv4addr);
	}
	// Free IPv6addr
	clearSetupVarsArray();
}

// Called when a (forked) TCP worker is terminated by receiving SIGALRM
// We close the dedicated database connection this client had opened
// to avoid dangling database locks
volatile atomic_flag worker_already_terminating = ATOMIC_FLAG_INIT;
void FTL_TCP_worker_terminating(bool finished)
{
	if(atomic_flag_test_and_set(&worker_already_terminating))
	{
		logg("TCP worker already terminating!");
		return;
	}

	// Possible debug logging
	if(config.debug != 0)
	{
		const char *reason = finished ? "client disconnected" : "timeout";
		logg("TCP worker terminating (%s)", reason);
	}

	if(main_pid() == getpid())
	{
		// If this is not really a fork (e.g. in debug mode), we don't
		// actually close gravity here
		return;
	}

	// Close dedicated database connection of this fork
	gravityDB_close();
}

// Called when a (forked) TCP worker is created
// FTL forked to handle TCP connections with dedicated (forked) workers
// SQLite3's mentions that carrying an open database connection across a
// fork() can lead to all kinds of locking problems as SQLite3 was not
// intended to work under such circumstances. Doing so may easily lead
// to ending up with a corrupted database.
void FTL_TCP_worker_created(const int confd, const char *iface_name)
{
	// Print this if any debug setting is enabled
	if(config.debug != 0)
	{
		// Get peer IP address (client)
		char peer_ip[ADDRSTRLEN] = { 0 };
		union mysockaddr peer_sockaddr = {{ 0 }};
		socklen_t peer_len = sizeof(union mysockaddr);
		if (getpeername(confd, (struct sockaddr *)&peer_sockaddr, &peer_len) != -1)
		{
			union all_addr peer_addr = {{ 0 }};
			if (peer_sockaddr.sa.sa_family == AF_INET6)
				peer_addr.addr6 = peer_sockaddr.in6.sin6_addr;
			else
				peer_addr.addr4 = peer_sockaddr.in.sin_addr;
			inet_ntop(peer_sockaddr.sa.sa_family, &peer_addr, peer_ip, ADDRSTRLEN);
		}

		// Get local IP address (interface)
		char local_ip[ADDRSTRLEN] = { 0 };
		union mysockaddr iface_sockaddr = {{ 0 }};
		socklen_t iface_len = sizeof(union mysockaddr);
		if(getsockname(confd, (struct sockaddr *)&iface_sockaddr, &iface_len) != -1)
		{
			union all_addr iface_addr = {{ 0 }};
			if (iface_sockaddr.sa.sa_family == AF_INET6)
				iface_addr.addr6 = iface_sockaddr.in6.sin6_addr;
			else
				iface_addr.addr4 = iface_sockaddr.in.sin_addr;
			inet_ntop(iface_sockaddr.sa.sa_family, &iface_addr, local_ip, ADDRSTRLEN);
		}

		// Print log
		logg("TCP worker forked for client %s on interface %s (%s)", peer_ip, iface_name, local_ip);
	}

	if(main_pid() == getpid())
	{
		// If this is not really a fork (e.g. in debug mode), we don't
		// actually re-open gravity or close sockets here
		return;
	}

	// Reopen gravity database handle in this fork as the main process's
	// handle isn't valid here
	gravityDB_forked();

	// Children inherit file descriptors from their parents
	// We don't need them in the forks, so we clean them up
	close_telnet_socket();
	close_unix_socket(false);
}<|MERGE_RESOLUTION|>--- conflicted
+++ resolved
@@ -66,7 +66,6 @@
 unsigned char* pihole_privacylevel = &config.privacylevel;
 const char flagnames[][12] = {"F_IMMORTAL ", "F_NAMEP ", "F_REVERSE ", "F_FORWARD ", "F_DHCP ", "F_NEG ", "F_HOSTS ", "F_IPV4 ", "F_IPV6 ", "F_BIGNAME ", "F_NXDOMAIN ", "F_CNAME ", "F_DNSKEY ", "F_CONFIG ", "F_DS ", "F_DNSSECOK ", "F_UPSTREAM ", "F_RRNAME ", "F_SERVER ", "F_QUERY ", "F_NOERR ", "F_AUTH ", "F_DNSSEC ", "F_KEYTAG ", "F_SECSTAT ", "F_NO_RR ", "F_IPSET ", "F_NOEXTRA ", "F_SERVFAIL", "F_RCODE"};
 
-<<<<<<< HEAD
 // Store interface the next query will come from for later usage
 void FTL_next_iface(const char *newiface)
 {
@@ -74,10 +73,7 @@
 	next_iface[sizeof(next_iface)-1] = '\0';
 }
 
-static bool check_domain_blocked(const char *domainString, const int clientID,
-=======
 static bool check_domain_blocked(const char *domain, const int clientID,
->>>>>>> b4903554
                                  clientsData *client, queriesData *query, DNSCacheData *dns_cache,
                                  const char **blockingreason, unsigned char *new_status)
 {
@@ -530,14 +526,9 @@
 	// Log new query if in debug mode
 	if(config.debug & DEBUG_QUERIES)
 	{
-<<<<<<< HEAD
-		logg("**** new %s %s \"%s\" from %s:%s (ID %i, FTL %i, %s:%i)",
-		     proto, types, domainString, next_iface, clientIP, id, queryID, file, line);
-=======
-		const char *protostr = (proto == UDP) ? "UDP" : "TCP";
-		logg("**** new %s %s \"%s\" from %s (ID %i, FTL %i, %s:%i)",
-		     protostr, types, domainString, clientIP, id, queryID, file, line);
->>>>>>> b4903554
+		logg("**** new %s %s query \"%s\" from %s:%s (ID %i, FTL %i, %s:%i)",
+		     proto == TCP ? "TCP" : "UDP",
+		     types, domainString, next_iface, clientIP, id, queryID, file, line);
 	}
 
 	// Update counters
