/* Pi-hole: A black hole for Internet advertisements
*  (c) 2017 Pi-hole, LLC (https://pi-hole.net)
*  Network-wide ad blocking via your own hardware.
*
*  FTL Engine
*  Garbage collection routines
*
*  This file is copyright under the latest version of the EUPL.
*  Please see LICENSE file for your rights under this license. */

#include "FTL.h"
#include "gc.h"
#include "shmem.h"
#include "timers.h"
#include "config.h"
#include "overTime.h"
#include "database/common.h"
#include "log.h"
// global variable killed
#include "signals.h"
// data getter functions
#include "datastructure.h"
// delete_query_from_db()
#include "database/query-table.h"

bool doGC = false;

static void reset_rate_limiting(void)
{
	for(int clientID = 0; clientID < counters->clients; clientID++)
	{
		clientsData *client = getClient(clientID, true);
		if(client != NULL)
			client->rate_limit = 0;
	}
}

void *GC_thread(void *val)
{
	// Set thread name
	thread_names[GC] = "housekeeper";
	prctl(PR_SET_NAME, thread_names[GC], 0, 0, 0);

	// Remember when we last ran the actions
	time_t lastGCrun = time(NULL) - time(NULL)%GCinterval;
	time_t lastRateLimitCleaner = time(NULL);

	// Run as long as this thread is not canceled
	while(!killed)
	{
		const time_t now = time(NULL);
		if((unsigned int)(now - lastRateLimitCleaner) >= config.rate_limit.interval)
		{
			lastRateLimitCleaner = now;
			lock_shm();
			reset_rate_limiting();
			unlock_shm();
		}

		// Intermediate cancellation-point
		if(killed)
			break;

		if(now - GCdelay - lastGCrun >= GCinterval || doGC)
		{
			doGC = false;
			// Update lastGCrun timer
			lastGCrun = now - GCdelay - (now - GCdelay)%GCinterval;

			// Lock FTL's data structure, since it is likely that it will be changed here
			// Requests should not be processed/answered when data is about to change
			lock_shm();

			// Get minimum timestamp to keep (this can be set with MAXLOGAGE)
			time_t mintime = (now - GCdelay) - config.maxlogage;

			// Align to the start of the next hour. This will also align with
			// the oldest overTime interval after GC is done.
			mintime -= mintime % 3600;
			mintime += 3600;

			if(config.debug & DEBUG_GC)
			{
				timer_start(GC_TIMER);
				char timestring[84] = "";
				get_timestr(timestring, mintime, false);
				logg("GC starting, mintime: %s (%llu)", timestring, (long long)mintime);
			}

			// Process all queries
			int removed = 0;
			for(long int i=0; i < counters->queries; i++)
			{
				queriesData* query = getQuery(i, true);
				if(query == NULL)
					continue;

				// Test if this query is too new
				if(query->timestamp > mintime)
					break;

				// Adjust client counter (total and overTime)
				clientsData* client = getClient(query->clientID, true);
				const int timeidx = query->timeidx;
				overTime[timeidx].total--;
				if(client != NULL)
					change_clientcount(client, -1, 0, timeidx, -1);

				// Adjust domain counter (no overTime information)
				domainsData* domain = getDomain(query->domainID, true);
				if(domain != NULL)
					domain->count--;

				// Get upstream pointer

				// Change other counters according to status of this query
				switch(query->status)
				{
					case QUERY_UNKNOWN:
						// Unknown (?)
						break;
					case QUERY_FORWARDED: // (fall through)
					case QUERY_RETRIED: // (fall through)
					case QUERY_RETRIED_DNSSEC:
						// Forwarded to an upstream DNS server
						// Adjust counters
						if(query->upstreamID > -1)
						{
							upstreamsData* upstream = getUpstream(query->upstreamID, true);
							if(upstream != NULL)
								upstream->count--;
						}
						break;
					case QUERY_CACHE:
						// Answered from local cache _or_ local config
						break;
					case QUERY_GRAVITY: // Blocked by Pi-hole's blocking lists (fall through)
					case QUERY_DENYLIST: // Exact blocked (fall through)
					case QUERY_REGEX: // Regex blocked (fall through)
					case QUERY_EXTERNAL_BLOCKED_IP: // Blocked by upstream provider (fall through)
					case QUERY_EXTERNAL_BLOCKED_NXRA: // Blocked by upstream provider (fall through)
					case QUERY_EXTERNAL_BLOCKED_NULL: // Blocked by upstream provider (fall through)
					case QUERY_GRAVITY_CNAME: // Gravity domain in CNAME chain (fall through)
<<<<<<< HEAD
					case QUERY_DENYLIST_CNAME: // Exactly denied domain in CNAME chain (fall through)
					case QUERY_REGEX_CNAME: // Regex denied domain in CNAME chain (fall through)
						counters->blocked--;
						overTime[timeidx].blocked--;
=======
					case QUERY_BLACKLIST_CNAME: // Exactly blacklisted domain in CNAME chain (fall through)
					case QUERY_REGEX_CNAME: // Regex blacklisted domain in CNAME chain (fall through)
>>>>>>> f86297b1
						if(domain != NULL)
							domain->blockedcount--;
						if(client != NULL)
							change_clientcount(client, 0, -1, -1, 0);
						break;
					case QUERY_IN_PROGRESS: // Don't have to do anything here
					case QUERY_STATUS_MAX: // fall through
					default:
						/* That cannot happen */
						break;
				}

				// Update reply counters
				counters->reply[query->reply]--;

				// Update type counters
				if(query->type < TYPE_MAX)
				{
<<<<<<< HEAD
					counters->querytype[query->type]--;
					overTime[timeidx].querytypedata[query->type]--;
=======
					counters->querytype[query->type-1]--;
>>>>>>> f86297b1
				}

				// Set query again to UNKNOWN to reset the counters
				query_set_status(query, QUERY_UNKNOWN);

				// Finally, remove the last trace of this query
				counters->status[QUERY_UNKNOWN]--;

				// Count removed queries
				removed++;
<<<<<<< HEAD

				// Remove query from queries table (temp), we
				// can release the lock for this action to
				// prevent blocking the DNS service too long
				unlock_shm();
				delete_query_from_db(query->db);
				lock_shm();
=======
>>>>>>> f86297b1
			}

			// Only perform memory operations when we actually removed queries
			if(removed > 0)
			{
				// Move memory forward to keep only what we want
				// Note: for overlapping memory blocks, memmove() is a safer approach than memcpy()
				// Example: (I = now invalid, X = still valid queries, F = free space)
				//   Before: IIIIIIXXXXFF
				//   After:  XXXXFFFFFFFF
				memmove(getQuery(0, true), getQuery(removed, true), (counters->queries - removed)*sizeof(queriesData));

				// Update queries counter
				counters->queries -= removed;

				// ensure remaining memory is zeroed out (marked as "F" in the above example)
				memset(getQuery(counters->queries, true), 0, (counters->queries_MAX - counters->queries)*sizeof(queriesData));
			}

			// Determine if overTime memory needs to get moved
			moveOverTimeMemory(mintime);

			if(config.debug & DEBUG_GC)
				logg("Notice: GC removed %i queries (took %.2f ms)", removed, timer_elapsed_msec(GC_TIMER));

			// Release thread lock
			unlock_shm();

			// After storing data in the database for the next time,
			// we should scan for old entries, which will then be deleted
			// to free up pages in the database and prevent it from growing
			// ever larger and larger
			DBdeleteoldqueries = true;
		}
		thread_sleepms(GC, 1000);
	}

	logg("Terminating GC thread");
	return NULL;
}<|MERGE_RESOLUTION|>--- conflicted
+++ resolved
@@ -141,15 +141,10 @@
 					case QUERY_EXTERNAL_BLOCKED_NXRA: // Blocked by upstream provider (fall through)
 					case QUERY_EXTERNAL_BLOCKED_NULL: // Blocked by upstream provider (fall through)
 					case QUERY_GRAVITY_CNAME: // Gravity domain in CNAME chain (fall through)
-<<<<<<< HEAD
 					case QUERY_DENYLIST_CNAME: // Exactly denied domain in CNAME chain (fall through)
 					case QUERY_REGEX_CNAME: // Regex denied domain in CNAME chain (fall through)
-						counters->blocked--;
+						//counters->blocked--;
 						overTime[timeidx].blocked--;
-=======
-					case QUERY_BLACKLIST_CNAME: // Exactly blacklisted domain in CNAME chain (fall through)
-					case QUERY_REGEX_CNAME: // Regex blacklisted domain in CNAME chain (fall through)
->>>>>>> f86297b1
 						if(domain != NULL)
 							domain->blockedcount--;
 						if(client != NULL)
@@ -167,14 +162,7 @@
 
 				// Update type counters
 				if(query->type < TYPE_MAX)
-				{
-<<<<<<< HEAD
-					counters->querytype[query->type]--;
-					overTime[timeidx].querytypedata[query->type]--;
-=======
 					counters->querytype[query->type-1]--;
->>>>>>> f86297b1
-				}
 
 				// Set query again to UNKNOWN to reset the counters
 				query_set_status(query, QUERY_UNKNOWN);
@@ -184,7 +172,6 @@
 
 				// Count removed queries
 				removed++;
-<<<<<<< HEAD
 
 				// Remove query from queries table (temp), we
 				// can release the lock for this action to
@@ -192,8 +179,6 @@
 				unlock_shm();
 				delete_query_from_db(query->db);
 				lock_shm();
-=======
->>>>>>> f86297b1
 			}
 
 			// Only perform memory operations when we actually removed queries
