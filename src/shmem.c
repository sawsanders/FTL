--- conflicted
+++ resolved
@@ -148,7 +148,7 @@
 	const int settingsfd = shm_open(SHARED_SETTINGS_NAME, O_RDONLY, S_IRUSR | S_IWUSR);
 	if(settingsfd == -1)
 	{
-		logg("FATAL: verify_shmem_pid(): Failed to open shared memory object \"%s\": %s",
+		log_crit("verify_shmem_pid(): Failed to open shared memory object \"%s\": %s",
 			SHARED_SETTINGS_NAME, strerror(errno));
 		exit(EXIT_FAILURE);
 	}
@@ -156,7 +156,7 @@
 	ShmSettings shms = { 0 };
 	if(read(settingsfd, &shms, sizeof(shms)) != sizeof(shms))
 	{
-		logg("FATAL: verify_shmem_pid(): Failed to read %zu bytes from shared memory object \"%s\": %s",
+		log_crit("verify_shmem_pid(): Failed to read %zu bytes from shared memory object \"%s\": %s",
 			sizeof(shms), SHARED_SETTINGS_NAME, strerror(errno));
 		exit(EXIT_FAILURE);
 	}
@@ -169,9 +169,9 @@
 
 	// If we reach here, we are in serious trouble. Terminating with error
 	// code is the most sensible thing we can do at this point
-	logg("FATAL: Shared memory is owned by a different process (PID %d)", shms.pid);
+	log_crit("Shared memory is owned by a different process (PID %d)", shms.pid);
 	check_running_FTL();
-	logg("Exiting now!");
+	log_crit("Exiting now!");
 	exit(EXIT_FAILURE);
 }
 
@@ -327,11 +327,7 @@
 		return &((const char*)shm_strings.ptr)[pos];
 	else
 	{
-<<<<<<< HEAD
-		log_warn("Tried to access %zu but next_str_pos is %u", pos, shmSettings->next_str_pos);
-=======
-		logg("WARN: Tried to access %zu in %s() (%s:%i) but next_str_pos is %u", pos, func, file, line, shmSettings->next_str_pos);
->>>>>>> af4378d4
+		log_warn("Tried to access %zu in %s() (%s:%i) but next_str_pos is %u", pos, func, file, line, shmSettings->next_str_pos);
 		return "";
 	}
 }
@@ -499,19 +495,10 @@
 	shm_lock = create_shm(SHARED_LOCK_NAME, sizeof(ShmLock));
 	if(shm_lock.ptr == NULL)
 		return false;
-<<<<<<< HEAD
-	shmLock = (ShmLock*) shm_lock.ptr;
-	if(create_new)
-	{
-		create_mutex(&shmLock->lock.outer);
-		create_mutex(&shmLock->lock.inner);
-	}
-=======
 
 	shmLock = (ShmLock*)shm_lock.ptr;
-	shmLock->lock.outer = create_mutex();
-	shmLock->lock.inner = create_mutex();
->>>>>>> af4378d4
+	create_mutex(&shmLock->lock.outer);
+	create_mutex(&shmLock->lock.inner);
 
 	/****************************** shared counters struct ******************************/
 	// Try to create shared memory object
@@ -528,26 +515,9 @@
 		return false;
 
 	shmSettings = (ShmSettings*)shm_settings.ptr;
-<<<<<<< HEAD
-	if(create_new)
-	{
-		shmSettings->version = SHARED_MEMORY_VERSION;
-		shmSettings->global_shm_counter = 0;
-	}
-	else
-	{
-		if(shmSettings->version != SHARED_MEMORY_VERSION)
-		{
-			log_err("Shared memory version mismatch, found %d, expected %d!",
-			     shmSettings->version, SHARED_MEMORY_VERSION);
-			return false;
-		}
-	}
-=======
 	shmSettings->version = SHARED_MEMORY_VERSION;
 	shmSettings->global_shm_counter = 0;
 	shmSettings->pid = shmem_pid = getpid();
->>>>>>> af4378d4
 
 	/****************************** shared strings buffer ******************************/
 	// Try to create shared memory object
@@ -631,7 +601,7 @@
 
 	/****************************** shared fifo_buffer struct ******************************/
 	// Try to create shared memory object
-	shm_fifo_log = create_shm(SHARED_FIFO_LOG_NAME, sizeof(fifologData), create_new);
+	shm_fifo_log = create_shm(SHARED_FIFO_LOG_NAME, sizeof(fifologData));
 	if(shm_fifo_log.ptr == NULL)
 		return false;
 	fifo_log = (fifologData*)shm_fifo_log.ptr;
@@ -696,13 +666,8 @@
 	// Check for `shm_open` error
 	if(fd == -1)
 	{
-<<<<<<< HEAD
-		log_err("create_shm(): Failed to %s shared memory object \"%s\": %s",
-		        create_new ? "create" : "open", name, strerror(errno));
-=======
-		logg("FATAL: create_shm(): Failed to create shared memory object \"%s\": %s",
-		     name, strerror(errno));
->>>>>>> af4378d4
+		log_err("create_shm(): Failed to create shared memory object \"%s\": %s",
+		        name, strerror(errno));
 		return sharedMemory;
 	}
 
@@ -1081,16 +1046,11 @@
 	// Check bounds
 	if(ID < 0 || ID > MAXID)
 	{
-<<<<<<< HEAD
 		if(config.debug)
 		{
-			log_err("Trying to access %s ID %i, but maximum is %i in %s() (%s:%i)",
-			        type, ID, MAXID, function, file, line);
-		}
-=======
-		logg("ERROR: Trying to access %s ID %i, but maximum is %i", type, ID, MAXID);
-		logg("       found in %s() (%s:%i)", func, short_path(file), line);
->>>>>>> af4378d4
+			log_err("Trying to access %s ID %i, but maximum is %i", type, ID, MAXID);
+			log_err("found in %s() (%s:%i)", func, short_path(file), line);
+		}
 		return false;
 	}
 
@@ -1103,16 +1063,11 @@
 	// Check magic only if requested (skipped for new entries which are uninitialized)
 	if(checkMagic && magic != MAGICBYTE)
 	{
-<<<<<<< HEAD
 		if(config.debug)
 		{
-			log_err("Trying to access %s ID %i, but magic byte is %x in %s() (%s:%i)",
-			        type, ID, magic, function, file, line);
-		}
-=======
-		logg("ERROR: Trying to access %s ID %i, but magic byte is %x", type, ID, magic);
-		logg("       found in %s() (%s:%i)", func, short_path(file), line);
->>>>>>> af4378d4
+			log_err("Trying to access %s ID %i, but magic byte is %x", type, ID, magic);
+			log_err("found in %s() (%s:%i)", func, short_path(file), line);
+		}
 		return false;
 	}
 
@@ -1129,14 +1084,12 @@
 	// We are not in a locked situation, return a NULL pointer
 	if(config.debug & DEBUG_LOCKS && !is_our_lock())
 	{
-<<<<<<< HEAD
-		log_err("Tried to obtain query pointer without lock in %s() (%s:%i)!",
-		        function, file, line);
-=======
-		logg("ERROR: Tried to obtain query pointer without lock in %s() (%s:%i)!",
-		     func, short_path(file), line);
->>>>>>> af4378d4
-		generate_backtrace();
+		if(config.debug)
+		{
+			log_err("Tried to obtain query pointer without lock in %s() (%s:%i)!",
+			        func, short_path(file), line);
+			generate_backtrace();
+		}
 		return NULL;
 	}
 
@@ -1156,14 +1109,12 @@
 	// We are not in a locked situation, return a NULL pointer
 	if(config.debug & DEBUG_LOCKS && !is_our_lock())
 	{
-<<<<<<< HEAD
-		log_err("Tried to obtain client pointer without lock in %s() (%s:%i)!",
-		        function, file, line);
-=======
-		logg("ERROR: Tried to obtain client pointer without lock in %s() (%s:%i)!",
-		     func, short_path(file), line);
->>>>>>> af4378d4
-		generate_backtrace();
+		if(config.debug)
+		{
+			log_err("Tried to obtain client pointer without lock in %s() (%s:%i)!",
+			        func, short_path(file), line);
+			generate_backtrace();
+		}
 		return NULL;
 	}
 
@@ -1183,14 +1134,12 @@
 	// We are not in a locked situation, return a NULL pointer
 	if(config.debug & DEBUG_LOCKS && !is_our_lock())
 	{
-<<<<<<< HEAD
-		log_err("Tried to obtain domain pointer without lock in %s() (%s:%i)!",
-		        function, file, line);
-=======
-		logg("ERROR: Tried to obtain domain pointer without lock in %s() (%s:%i)!",
-		     func, short_path(file), line);
->>>>>>> af4378d4
-		generate_backtrace();
+		if(config.debug)
+		{
+			log_err("Tried to obtain domain pointer without lock in %s() (%s:%i)!",
+			        func, short_path(file), line);
+			generate_backtrace();
+		}
 		return NULL;
 	}
 
@@ -1210,14 +1159,12 @@
 	// We are not in a locked situation, return a NULL pointer
 	if(config.debug & DEBUG_LOCKS && !is_our_lock())
 	{
-<<<<<<< HEAD
-		log_err("Tried to obtain upstream pointer without lock in %s() (%s:%i)!",
-		        function, file, line);
-=======
-		logg("ERROR: Tried to obtain upstream pointer without lock in %s() (%s:%i)!",
-		     func, short_path(file), line);
->>>>>>> af4378d4
-		generate_backtrace();
+		if(config.debug)
+		{
+			log_err("Tried to obtain upstream pointer without lock in %s() (%s:%i)!",
+			        func, short_path(file), line);
+			generate_backtrace();
+		}
 		return NULL;
 	}
 
@@ -1237,14 +1184,12 @@
 	// We are not in a locked situation, return a NULL pointer
 	if(config.debug & DEBUG_LOCKS && !is_our_lock())
 	{
-<<<<<<< HEAD
-		log_err("Tried to obtain cache pointer without lock in %s() (%s:%i)!",
-		        function, file, line);
-=======
-		logg("ERROR: Tried to obtain cache pointer without lock in %s() (%s:%i)!",
-		     func, short_path(file), line);
->>>>>>> af4378d4
-		generate_backtrace();
+		if(config.debug)
+		{
+			log_err("Tried to obtain cache pointer without lock in %s() (%s:%i)!",
+			        func, short_path(file), line);
+			generate_backtrace();
+		}
 		return NULL;
 	}
 
