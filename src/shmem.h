--- conflicted
+++ resolved
@@ -45,38 +45,31 @@
 	int clients_MAX;
 	int domains_MAX;
 	int strings_MAX;
-<<<<<<< HEAD
-	int querytype[TYPE_MAX];
 	int reply_NODATA;
 	int reply_NXDOMAIN;
 	int reply_CNAME;
 	int reply_IP;
 	int reply_domain;
-=======
 	int gravity;
->>>>>>> f86297b1
 	int dns_cache_size;
 	int dns_cache_MAX;
 	int per_client_regex_MAX;
 	unsigned int regex_change;
-<<<<<<< HEAD
 	struct {
 		int gravity;
 		int clients;
 		int groups;
 		int lists;
-		struct{
+		struct {
 			int allowed;
 			int denied;
 		} domains;
 	} database;
-=======
 	int querytype[TYPE_MAX-1];
 	int status[QUERY_STATUS_MAX];
 	int reply[QUERY_REPLY_MAX];
->>>>>>> f86297b1
 } countersStruct;
-ASSERT_SIZEOF(countersStruct, 224, 224, 224);
+ASSERT_SIZEOF(countersStruct, 268, 268, 268);
 
 typedef struct {
 	const char *func;
