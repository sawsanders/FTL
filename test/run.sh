--- conflicted
+++ resolved
@@ -102,14 +102,12 @@
   echo -n "pihole-FTL.log: "
   openssl s_client -quiet -connect tricorder.pi-hole.net:9998 2> /dev/null < /var/log/pihole-FTL.log
   echo ""
-<<<<<<< HEAD
   echo -n "HTTP_info.log: "
   openssl s_client -quiet -connect tricorder.pi-hole.net:9998 2> /dev/null < /var/log/pihole/HTTP_info.log
   echo ""
   echo -n "PH7.log: "
   openssl s_client -quiet -connect tricorder.pi-hole.net:9998 2> /dev/null < /var/log/pihole/PH7.log
-=======
->>>>>>> c5f4931c
+  echo ""
 fi
 
 # Kill pihole-FTL after having completed tests
