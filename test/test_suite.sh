--- conflicted
+++ resolved
@@ -183,7 +183,6 @@
   [[ "${lines[@]}" == *"INSERT INTO \"ftl\" VALUES(0,1);"* ]]
 }
 
-<<<<<<< HEAD
 @test "HTTP server: FTL responding correctly to HEAD request" {
   run bash -c "curl --head -s 127.0.0.1:4747"
   echo "output: ${lines[@]}"
@@ -228,7 +227,8 @@
   echo "curl exit code: ${status}"
   [[ ${lines[0]} == "{\"top_ads\":{\"addomain.com\":1,\"blacklisted.com\":1},\"ads_blocked_today\":2}" ]]
   [[ "${status}" -eq 0 ]]
-=======
+}
+
 @test "Arguments check: Invalid option" {
   run bash -c './pihole-FTL abc'
   echo "output: ${lines[@]}"
@@ -240,7 +240,6 @@
   run bash -c './pihole-FTL help'
   echo "output: ${lines[@]}"
   [[ ${lines[0]} == "pihole-FTL - The Pi-hole FTL engine" ]]
->>>>>>> 8ab56e58
 }
 
 @test "Final part of the tests: Killing pihole-FTL process" {
